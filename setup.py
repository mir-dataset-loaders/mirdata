--- conflicted
+++ resolved
@@ -33,22 +33,6 @@
         keywords="mir dataset loader audio",
         license="BSD-3-Clause",
         install_requires=[
-<<<<<<< HEAD
-            "black == 22.8.0",  # last version for python3.6
-            "tqdm",
-            "librosa >= 0.8.0",
-            "numpy>=1.16, <=1.20",
-            "jams",
-            "requests",
-            "pretty_midi >= 0.2.8",
-            "chardet",
-            "pyyaml",
-            "scipy",
-            "h5py >= 2.10.0",
-            "smart_open >= 5.0.0",
-            "Deprecated >= 1.2.13",
-            "pandas >= 1.0.0",
-=======
             "attrs>=23.1.0",
             "black>=23.3.0",
             "chardet>=5.0.0",
@@ -63,7 +47,6 @@
             "requests>=2.31.0",
             "scipy>=1.7.3",
             "tqdm>=4.66.1",
->>>>>>> e3c32533
         ],
         extras_require={
             "tests": [
