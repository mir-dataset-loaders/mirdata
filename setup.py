""" Setup script for mir_datasets. """
from importlib.machinery import SourceFileLoader
from setuptools import setup, find_packages

<<<<<<< HEAD
with open('README.md', 'r') as fdesc:
    long_description = fdesc.read()
=======
version_sfl = SourceFileLoader('mirdata.version', 'mirdata/version.py')
version_module = version_sfl.load_module()
>>>>>>> a6280a12

if __name__ == '__main__':
    setup(
        name='mirdata',
<<<<<<< HEAD
        version='0.2.dev0',
=======
        version=version_module.version,
>>>>>>> a6280a12
        description='Common loaders for MIR datasets.',
        url='https://github.com/mir-dataset-loaders/mirdata',
        packages=find_packages(exclude=['test', '*.test', '*.test.*']),
        download_url='http://github.com/mir-dataset-loaders/mirdata/releases',
        package_data={'mirdata': ['indexes/*']},
        long_description=long_description,
        long_description_content_type='text/markdown',
        classifiers=[
            "License :: OSI Approved :: BSD License",
            "Programming Language :: Python",
            "Development Status :: 3 - Alpha",
            "Intended Audience :: Science/Research",
            "Topic :: Multimedia :: Sound/Audio :: Analysis",
            "Programming Language :: Python :: 3.6",
            "Programming Language :: Python :: 3.7",
        ],
        keywords='mir dataset loader audio',
        license='BSD-3-Clause',
        install_requires=[
            'tqdm',
            'librosa >= 0.7.0',
            'numpy>=1.16',
            'six',
            'jams',
            'requests',
        ],
        extras_require={
            'tests': [
                'pytest>=4.4.0',
                'pytest-cov>=2.6.1',
                'pytest-pep8>=1.0.0',
                'pytest-mock>=1.10.1',
                'pytest-localserver>=0.5.0',
                'testcontainers>=2.3',
                'future==0.17.1',
                'coveralls>=1.7.0',
                'dali-dataset',
            ],
            'docs': [
                'sphinx',
                'sphinxcontrib-napoleon',
                'sphinx_rtd_theme',
                'numpydoc',
            ],
            'dali': ['DALI-dataset>=1.0.0'],
        },
    )<|MERGE_RESOLUTION|>--- conflicted
+++ resolved
@@ -2,22 +2,16 @@
 from importlib.machinery import SourceFileLoader
 from setuptools import setup, find_packages
 
-<<<<<<< HEAD
+version_sfl = SourceFileLoader('mirdata.version', 'mirdata/version.py')
+version_module = version_sfl.load_module()
+
 with open('README.md', 'r') as fdesc:
     long_description = fdesc.read()
-=======
-version_sfl = SourceFileLoader('mirdata.version', 'mirdata/version.py')
-version_module = version_sfl.load_module()
->>>>>>> a6280a12
 
 if __name__ == '__main__':
     setup(
         name='mirdata',
-<<<<<<< HEAD
-        version='0.2.dev0',
-=======
         version=version_module.version,
->>>>>>> a6280a12
         description='Common loaders for MIR datasets.',
         url='https://github.com/mir-dataset-loaders/mirdata',
         packages=find_packages(exclude=['test', '*.test', '*.test.*']),
