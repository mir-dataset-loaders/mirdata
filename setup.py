--- conflicted
+++ resolved
@@ -4,11 +4,7 @@
 if __name__ == '__main__':
     setup(
         name='mirdata',
-<<<<<<< HEAD
         version='0.0.17',
-=======
-        version='0.0.16',
->>>>>>> caadd717
         description='Common loaders for MIR datasets.',
         url='https://github.com/mir-dataset-loaders/mirdata',
         packages=find_packages(exclude=['test', '*.test', '*.test.*']),
