--- conflicted
+++ resolved
@@ -31,18 +31,6 @@
     dali_index = {}
     for trackid in dali_metadata.keys():
         dali_index[trackid] = {}
-<<<<<<< HEAD
-        dali_index[trackid]['audio'] = ['audio/' + trackid + '.mp3']
-        audio_checksum = md5(
-            os.path.join(data_path, 'audio/', '{}.mp3'.format(trackid))
-        )
-        dali_index[trackid]['audio'].append(audio_checksum)
-        dali_index[trackid]['annot'] = ['annotations/' + trackid + '.gz']
-        annot_checksum = md5(
-            os.path.join(data_path, 'annotations/', '{}.gz'.format(trackid))
-        )
-        dali_index[trackid]['annot'].append(annot_checksum)
-=======
         dali_index[trackid]["audio"] = ["audio/" + trackid + ".mp3"]
         audio_checksum = md5(
             os.path.join(data_path, "audio/", "{}.mp3".format(trackid))
@@ -53,7 +41,6 @@
             os.path.join(data_path, "annotations/", "{}.gz".format(trackid))
         )
         dali_index[trackid]["annot"].append(annot_checksum)
->>>>>>> 6f96f200
 
     with open(DALI_INDEX_PATH, "w") as fhandle:
         json.dump(dali_index, fhandle, indent=2)
@@ -63,13 +50,7 @@
     make_dali_index(args.dali_data_path)
 
 
-<<<<<<< HEAD
-if __name__ == '__main__':
-    PARSER = argparse.ArgumentParser(description='Make DALI index file.')
-    PARSER.add_argument('dali_data_path', type=str, help='Path to DALI data folder.')
-=======
 if __name__ == "__main__":
     PARSER = argparse.ArgumentParser(description="Make DALI index file.")
     PARSER.add_argument("dali_data_path", type=str, help="Path to DALI data folder.")
->>>>>>> 6f96f200
     main(PARSER.parse_args())