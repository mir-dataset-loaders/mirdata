import argparse
import hashlib
import json
import os


SALAMI_INDEX_PATH = "../mirdata/indexes/salami_index.json"


def md5(file_path):
    """Get md5 hash of a file.

    Parameters
    ----------
    file_path: str
        File path.

    Returns
    -------
    md5_hash: str
        md5 hash of data in file_path
    """
    hash_md5 = hashlib.md5()
    with open(file_path, 'rb') as fhandle:
        for chunk in iter(lambda: fhandle.read(4096), b''):
            hash_md5.update(chunk)
    return hash_md5.hexdigest()


def make_salami_index(data_path):
    annotations_dir = os.path.join(data_path, 'Salami', 'salami-data-public-master',
                                   'annotations')
    audio_dir = os.path.join(data_path, 'Salami', 'audio')
    annotations_files = os.listdir(annotations_dir)
    track_ids = sorted(
        [os.path.basename(f).split('.')[0] for f in annotations_files])

    salami_index = {}
    for track_id in track_ids:
        # audio
        audio_checksum = md5(os.path.join(audio_dir, '{}.mp3'.format(track_id)))
        annot_checksum, annot_rels = [], []

        # using existing annotations (version 2.0)
        for f in ['uppercase.txt', 'lowercase.txt']:
            for a in ['1', '2']:
                if os.path.exists(os.path.join(annotations_dir, track_id, 'parsed',
                                               'textfile{}_{}'.format(a, f))):
                    annot_checksum.append(md5(os.path.join(annotations_dir, track_id,
<<<<<<< HEAD
                                                           'parsed', 'textfile'+a+'_'+f)))
                    annot_rels.append(os.path.join('salami-data-public-master',
=======
                                                           'parsed', 'textfile{}_{}'.format(a, f))))
                    annot_rels.append(os.path.join('Salami', 'salami-data-public-master',
>>>>>>> d2eeac0d
                                                   'annotations', track_id, 'parsed',
                                                   'textfile{}_{}'.format(a, f)))
                else:
                    annot_checksum.append(None)
                    annot_rels.append(None)

        salami_index[track_id] = {
            'audio': (
                os.path.join('audio', '{}.mp3'.format(track_id)),
                audio_checksum
            ),
            'annotator_1_uppercase': (
                annot_rels[0],
                annot_checksum[0]
            ),
            'annotator_1_lowercase': (
                annot_rels[2],
                annot_checksum[2]
            ),
            'annotator_2_uppercase': (
                annot_rels[1],
                annot_checksum[1]
            ),
            'annotator_2_lowercase': (
                annot_rels[3],
                annot_checksum[3]
            )
        }

    with open(SALAMI_INDEX_PATH, 'w') as fhandle:
        json.dump(salami_index, fhandle, indent=2)


def main(args):
    make_salami_index(args.salami_data_path)


if __name__ == '__main__':
    PARSER = argparse.ArgumentParser(
        description='Make Salami index file.')
    PARSER.add_argument('salami_data_path',
                        type=str,
                        help='Path to Salami data folder.')

    main(PARSER.parse_args())<|MERGE_RESOLUTION|>--- conflicted
+++ resolved
@@ -47,13 +47,8 @@
                 if os.path.exists(os.path.join(annotations_dir, track_id, 'parsed',
                                                'textfile{}_{}'.format(a, f))):
                     annot_checksum.append(md5(os.path.join(annotations_dir, track_id,
-<<<<<<< HEAD
-                                                           'parsed', 'textfile'+a+'_'+f)))
+                                                           'parsed', 'textfile{}_{}'.format(a, f))))
                     annot_rels.append(os.path.join('salami-data-public-master',
-=======
-                                                           'parsed', 'textfile{}_{}'.format(a, f))))
-                    annot_rels.append(os.path.join('Salami', 'salami-data-public-master',
->>>>>>> d2eeac0d
                                                    'annotations', track_id, 'parsed',
                                                    'textfile{}_{}'.format(a, f)))
                 else:
