--- conflicted
+++ resolved
@@ -40,11 +40,7 @@
         "6": "trumpet",
         "7": "violin",
     }
-<<<<<<< HEAD
-    anno_path = os.path.join(medley_solos_db_data_path, 'Medley-solos-DB_metadata.csv')
-=======
     anno_path = os.path.join(medley_solos_db_data_path, "Medley-solos-DB_metadata.csv")
->>>>>>> 6f96f200
 
     medley_solos_db_index = {}
 
@@ -61,11 +57,7 @@
             audio_checksum = md5(audio_path)
             medley_solos_db_index[uuid4] = {"audio": (wav_name, audio_checksum)}
 
-<<<<<<< HEAD
-    with open(MEDLEY_SOLOS_DB_INDEX_PATH, 'w') as fhandle:
-=======
     with open(MEDLEY_SOLOS_DB_INDEX_PATH, "w") as fhandle:
->>>>>>> 6f96f200
         json.dump(medley_solos_db_index, fhandle, indent=2)
 
 
@@ -76,15 +68,9 @@
 if __name__ == "__main__":
     PARSER = argparse.ArgumentParser(description="Make Medley-solos-DB index file.")
     PARSER.add_argument(
-<<<<<<< HEAD
-        'medley_solos_db_data_path',
-        type=str,
-        help='Path to Medley-solos-DB data folder.',
-=======
         "medley_solos_db_data_path",
         type=str,
         help="Path to Medley-solos-DB data folder.",
->>>>>>> 6f96f200
     )
 
     main(PARSER.parse_args())