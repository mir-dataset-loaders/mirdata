--- conflicted
+++ resolved
@@ -22,11 +22,8 @@
 from deprecated.sphinx import deprecated
 import librosa
 import numpy as np
-<<<<<<< HEAD
 import logging
-=======
 from smart_open import open
->>>>>>> f61932d5
 
 from mirdata import annotations, core, download_utils, io
 
@@ -232,38 +229,6 @@
 
         """
         return load_audio(self.audio_path)
-
-<<<<<<< HEAD
-    def to_jams(self):
-        """Get the track's data in jams format
-
-        Returns:
-            jams.JAMS: the track's data in jams format
-
-        """
-        return jams_utils.jams_converter(
-            audio_path=self.audio_path,
-            multi_section_data=[
-                (
-                    [
-                        (self.sections_uppercase.annotations[0], 0),
-                        (self.sections_lowercase.annotations[0], 1),
-                    ],
-                    self.sections_lowercase.annotators[0],
-                ),
-                (
-                    [
-                        (self.sections_uppercase.annotations[1], 0),
-                        (self.sections_lowercase.annotations[1], 1),
-                    ],
-                    self.sections_lowercase.annotators[1],
-                ),
-            ],
-            metadata=self._track_metadata,
-        )
-
-=======
->>>>>>> f61932d5
 
 # no decorator here because of https://github.com/librosa/librosa/issues/1267
 def load_audio(fpath: str) -> Tuple[np.ndarray, float]:
