--- conflicted
+++ resolved
@@ -250,16 +250,13 @@
 
     @core.cached_property
     def vocal_instrument_activity(self):
-<<<<<<< HEAD
         """Human-labeled vocal/instrument activity.
 
         Returns:
-            (EventData): voocal instrument activity"""
+            (EventData): voocal instrument activity
+        """
         return load_voca_inst(self.voca_inst_path)
-=======
-        """EventData: human-labeled vocal/instrument activity"""
-        return load_vocal_activity(self.voca_inst_path)
->>>>>>> 21550800
+
 
     @property
     def audio(self):
