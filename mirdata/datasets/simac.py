"""SIMAC Rhythm Dataset Loader

.. admonition:: Dataset Info
    :class: dropdown

    The SIMAC (Semantic Interaction with Music Audio Contents) project, funded by the EU-FP6-IST-507142, addresses the development of innovative components for a music information retrieval system. It focuses on the use and exploitation of semantic descriptors of musical content, automatically extracted from music audio files. These descriptors, derived from combinations of lower-level descriptors and generalizations from manually annotated databases, are generated using machine learning techniques. Although SIMAC considers multiple modalities within its corpora, this loader currently supports only the rhythmic portion. We may add support for other modalities in the future to broaden its applicability.

    **Project Overview:**

    SIMAC's approach to music content processing involves the computation of low-level signal features, characterizing the acoustic properties of signals.

    **Musical Facets and Descriptors:**

    - **Rhythm:** SIMAC investigates various aspects of automatic rhythm description, such as tempo induction, beat tracking, and rhythmic pattern characterization. 

    **Acknowledgments and References:**

    The project involved more than 15 collaborators and was led by teams from Universitat Pompeu Fabra Barcelona, Queen Mary University London, the Austrian Research Institute for Artificial Intelligence Vienna, and Philips Research Eindhoven. For detailed information, visit [http://www.semanticaudio.org](http://www.semanticaudio.org).
"""

import csv
import librosa
import numpy as np
from typing import BinaryIO, Optional, TextIO, Tuple

from mirdata import annotations, core, io, jams_utils


BIBTEX = """
@INPROCEEDINGS{1576040,
  author={Herrera, P. and Bello, J. and Widmer, G. and Sandler, M. and Celma, O. and Vignoli, F. and Pampalk, E. and Cano, P. and Pauws, S. and Serra, X.},
  booktitle={The 2nd European Workshop on the Integration of Knowledge, Semantics and Digital Media Technology, 2005. EWIMT 2005. (Ref. No. 2005/11099)}, 
  title={SIMAC: semantic interaction with music audio contents}, 
  year={2005},
  volume={},
  number={},
  pages={399-406},
  keywords={},
  doi={10.1049/ic.2005.0763}}
"""

INDEXES = {
    "default": "1.0",
<<<<<<< HEAD
    "test": "1.0",
    "1.0": core.Index(filename="simac_index_1.0.json"),
=======
    "test": "sample",
    "sample": core.Index(
        filename="simac_index_1.0.json",
        url="https://zenodo.org/records/14036302/files/simac_index_1.0.json?download=1",
        checksum="37be97b12d0bb2c111aa7c6888f1317c"
    ),
    "sample": core.Index(filename="simac_index_1.0_sample.json"),
>>>>>>> 4509db6b
}

REMOTES = None

LICENSE_INFO = (
    "Creative Commons Attribution Non Commercial Share Alike 4.0 International."
)

DOWNLOAD_INFO = """
    Unfortunately the SIMAC Rhythm dataset is not available for download.
    If you have the simac dataset, place the contents into a folder called
    simac with the following structure:
        > S_1.0/
            > audio/
            > annotations/beats
            > annotations/tempo
    and copy the simac folder to {}
    """


class Track(core.Track):
    """Simac Rhythm class

    Args:
        track_id (str): track id of the track
        data_home (str): Local path where the dataset is stored. default=None
            If `None`, looks for the data in the default directory, `~/mir_datasets`

    Attributes:
        audio_path (str): path to audio file
        beats_path (str): path to beats file
        tempo_path (str): path to tempo file

    Cached Properties:
        beats (BeatData): human-labeled beat annotations
        tempo (float): human-labeled tempo annotations

    """

    def __init__(
        self,
        track_id,
        data_home,
        dataset_name,
        index,
        metadata,
    ):
        super().__init__(
            track_id,
            data_home,
            dataset_name,
            index,
            metadata,
        )

        # Audio path
        self.audio_path = self.get_path("audio")

        # Annotations paths
        self.beats_path = self.get_path("beats")
        self.tempo_path = self.get_path("tempo")

    @core.cached_property
    def beats(self) -> Optional[annotations.BeatData]:
        return load_beats(self.beats_path)

    @core.cached_property
    def tempo(self) -> Optional[float]:
        return load_tempo(self.tempo_path)

    @property
    def audio(self) -> Optional[Tuple[np.ndarray, float]]:
        """The track's audio

        Returns:
           * np.ndarray - audio signal
           * float - sample rate

        """
        return load_audio(self.audio_path)

    def to_jams(self):
        """Get the track's data in jams format

        Returns:
            jams.JAMS: the track's data in jams format

        """
        return jams_utils.jams_converter(
            audio_path=self.audio_path,
            beat_data=[(self.beats, "beats")],
            tempo_data=[(self.tempo, "tempo")],
            metadata=None,
        )


@io.coerce_to_bytes_io
def load_audio(fhandle: BinaryIO) -> Tuple[np.ndarray, float]:
    """Load a SIMAC Rhythm audio file.
    Args:
        fhandle (str or file-like): path or file-like object pointing to an audio file
    Returns:
        * np.ndarray - the mono audio signal
        * float - The sample rate of the audio file
    """
    return librosa.load(fhandle, sr=None, mono=True)


@io.coerce_to_string_io
def load_beats(fhandle: TextIO):
    """Load beats

    Args:
        fhandle (str or file-like): Local path where the beats annotation is stored.

    Returns:
        BeatData: beat annotations

    """
    beat_times = []

    reader = csv.reader(fhandle, delimiter="\t")
    for line in reader:
        beat_times.append(float(line[0]))

    if not beat_times or beat_times[0] == -1.0:
        return None

    return annotations.BeatData(np.array(beat_times), "s", None, "bar_index")


@io.coerce_to_string_io
def load_tempo(fhandle: TextIO) -> float:
    """Load tempo

    Args:
        fhandle (str or file-like): Local path where the tempo annotation is stored.

    Returns:
        float: tempo annotation

    """
    reader = csv.reader(fhandle, delimiter="\t")
    return float(next(reader)[0])


@core.docstring_inherit(core.Dataset)
class Dataset(core.Dataset):
    """
    The Simac dataset

    """

    def __init__(self, data_home=None, version="default"):
        super().__init__(
            data_home,
            version,
            name="simac",
            track_class=Track,
            bibtex=BIBTEX,
            indexes=INDEXES,
            remotes=REMOTES,
            license_info=LICENSE_INFO,
            download_info=DOWNLOAD_INFO,
        )<|MERGE_RESOLUTION|>--- conflicted
+++ resolved
@@ -41,10 +41,6 @@
 
 INDEXES = {
     "default": "1.0",
-<<<<<<< HEAD
-    "test": "1.0",
-    "1.0": core.Index(filename="simac_index_1.0.json"),
-=======
     "test": "sample",
     "sample": core.Index(
         filename="simac_index_1.0.json",
@@ -52,7 +48,6 @@
         checksum="37be97b12d0bb2c111aa7c6888f1317c"
     ),
     "sample": core.Index(filename="simac_index_1.0_sample.json"),
->>>>>>> 4509db6b
 }
 
 REMOTES = None
