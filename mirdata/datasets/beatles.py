--- conflicted
+++ resolved
@@ -262,13 +262,9 @@
             end_times.append(float(line[1]))
             sections.append(line[3])
 
-<<<<<<< HEAD
-    section_data = annotations.SectionData(np.array([start_times, end_times]).T, sections)
-=======
     section_data = annotations.SectionData(
         np.array([start_times, end_times]).T, sections
     )
->>>>>>> b3a76892
 
     return section_data
 
