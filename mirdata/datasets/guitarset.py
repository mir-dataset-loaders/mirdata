--- conflicted
+++ resolved
@@ -206,7 +206,6 @@
 
     @core.cached_property
     def pitch_contours(self):
-<<<<<<< HEAD
         """A dict that contains 6 F0Data.
 
         Returns:
@@ -216,16 +215,6 @@
                 - 'A': F0Data(...),
                 -  ...
                 - 'e': F0Data(...)
-=======
-        """(dict): a dict that contains 6 F0Data.
-
-        From Low E string to high e string.
-        - 'E': F0Data(...),
-        - 'A': F0Data(...),
-        -  ...
-        - 'e': F0Data(...)
-
->>>>>>> 21550800
         """
         contours = {}
         # iterate over 6 strings
@@ -235,7 +224,6 @@
 
     @core.cached_property
     def notes(self):
-<<<<<<< HEAD
         """A dict that contains 6 NoteData.
 
         Returns:
@@ -245,15 +233,6 @@
                 - 'A': NoteData(...),
                 -  ...
                 - 'e': NoteData(...)
-=======
-        """dict: a dict that contains 6 NoteData.
-
-        From Low E string to high e string.
-        - 'E': NoteData(...),
-        - 'A': NoteData(...),
-        -  ...
-        - 'e': NoteData(...)
->>>>>>> 21550800
         """
         notes = {}
         # iterate over 6 strings
@@ -347,14 +326,6 @@
 
 
 def load_beats(jams_path):
-<<<<<<< HEAD
-    """
-        Args:
-            jams_path (str): Path of the jams annotation file
-
-        Returns:
-            (BeatData): Beat data
-=======
     """Load a Guitarset beats annotation.
 
     Args:
@@ -362,8 +333,6 @@
 
     Returns:
         (annotations.BeatData): Beat data
-
->>>>>>> 21550800
     """
     if not os.path.exists(jams_path):
         raise IOError("jams_path {} does not exist".format(jams_path))
