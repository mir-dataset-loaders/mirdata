--- conflicted
+++ resolved
@@ -3,7 +3,6 @@
 
 from .version import version as __version__
 
-<<<<<<< HEAD
 DATASETS = [
     "beatles",
     "beatport_key",
@@ -18,6 +17,7 @@
     "medley_solos_db",
     "medleydb_melody",
     "medleydb_pitch",
+    "mridangam_stroke",
     "orchset",
     "rwc_classical",
     "rwc_jazz",
@@ -26,28 +26,4 @@
     "tinysol",
 ]
 
-from .core import Dataset
-=======
-__all__ = [
-    'beatles',
-    'beatport_key',
-    'dali',
-    'giantsteps_tempo',
-    'giantsteps_key',
-    'groove_midi',
-    'gtzan_genre',
-    'guitarset',
-    'ikala',
-    'maestro',
-    'medley_solos_db',
-    'medleydb_melody',
-    'medleydb_pitch',
-    'mridangam_stroke',
-    'orchset',
-    'rwc_classical',
-    'rwc_jazz',
-    'rwc_popular',
-    'salami',
-    'tinysol',
-]
->>>>>>> 4c00e4ea
+from .core import Dataset