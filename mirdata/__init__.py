--- conflicted
+++ resolved
@@ -4,7 +4,8 @@
 from __future__ import division
 from __future__ import print_function
 
-<<<<<<< HEAD
+from .version import version as __version__
+
 __all__ = [
     'beatles',
     'dali',
@@ -21,20 +22,4 @@
     'salami'
 ]
 
-from . import *
-=======
-from .version import version as __version__
-
-from . import beatles
-from . import ikala
-from . import medleydb_melody
-from . import medleydb_pitch
-from . import medley_solos_db
-from . import orchset
-from . import rwc_classical
-from . import rwc_jazz
-from . import rwc_popular
-from . import salami
-from . import guitarset
-from . import gtzan_genre
->>>>>>> a6280a12
+from . import *