# -*- coding: utf-8 -*-

from .version import version as __version__

DATASETS = [
    "beatles",
    "beatport_key",
<<<<<<< HEAD
    "tonality_classicalDB",
=======
    "cante100",
>>>>>>> 68095ce8
    "dali",
    "giantsteps_key",
    "giantsteps_tempo",
    "groove_midi",
    "gtzan_genre",
    "guitarset",
    "ikala",
    "irmas",
    "maestro",
    "medley_solos_db",
    "medleydb_melody",
    "medleydb_pitch",
    "mridangam_stroke",
    "orchset",
    "rwc_classical",
    "rwc_jazz",
    "rwc_popular",
    "salami",
    "saraga",
    "tinysol",
]

from .core import Dataset<|MERGE_RESOLUTION|>--- conflicted
+++ resolved
@@ -5,11 +5,7 @@
 DATASETS = [
     "beatles",
     "beatport_key",
-<<<<<<< HEAD
-    "tonality_classicalDB",
-=======
     "cante100",
->>>>>>> 68095ce8
     "dali",
     "giantsteps_key",
     "giantsteps_tempo",
