# -*- coding: utf-8 -*-


from .version import version as __version__

__all__ = [
    'beatles',
    'dali',
<<<<<<< HEAD
    'giantsteps_tempo',
=======
    'giantsteps_key',
>>>>>>> a60d1192
    'groove_midi',
    'gtzan_genre',
    'guitarset',
    'ikala',
    'maestro',
    'medley_solos_db',
    'medleydb_melody',
    'medleydb_pitch',
    'orchset',
    'rwc_classical',
    'rwc_jazz',
    'rwc_popular',
    'salami',
    'tinysol',
]<|MERGE_RESOLUTION|>--- conflicted
+++ resolved
@@ -6,11 +6,8 @@
 __all__ = [
     'beatles',
     'dali',
-<<<<<<< HEAD
     'giantsteps_tempo',
-=======
     'giantsteps_key',
->>>>>>> a60d1192
     'groove_midi',
     'gtzan_genre',
     'guitarset',
