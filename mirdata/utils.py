# -*- coding: utf-8 -*-
"""Utility functions for mirdata"""
<<<<<<< HEAD

=======
>>>>>>> b3a76892

from collections import namedtuple
import hashlib
import os
import json
import tqdm
from mirdata import download_utils


def md5(file_path):
    """Get md5 hash of a file.

    Args:
        file_path (str): File path

    Returns:
        md5_hash (str): md5 hash of data in file_path

    """
    hash_md5 = hashlib.md5()
    with open(file_path, "rb") as fhandle:
        for chunk in iter(lambda: fhandle.read(4096), b""):
            hash_md5.update(chunk)
    return hash_md5.hexdigest()


def none_path_join(partial_path_list):
    """Join a list of partial paths. If any part of the path is None,
    returns None.

    Args:
        partial_path_list (list): List of partial paths

    Returns:
        path or None (str or None): joined path string or None

    """
    if None in partial_path_list:
        return None
    else:
        return os.path.join(*partial_path_list)


def log_message(message, verbose=True):
    """Helper function to log message

    Args:
        message (str): message to log
        verbose (bool): if false, the message is not logged
    """
    if verbose:
        print(message)


def validate(file_id, local_path, checksum, missing_files, invalid_checksums):

    # validate that the file exists on disk
    if not os.path.exists(local_path):
        if file_id not in missing_files.keys():
            missing_files[file_id] = []
        missing_files[file_id].append(local_path)
    # validate that the checksum matches
    elif md5(local_path) != checksum:
        if file_id not in invalid_checksums.keys():
            invalid_checksums[file_id] = []
        invalid_checksums[file_id].append(local_path)


def check_files(file_dict, data_home, verbose):
    missing = {}
    invalid = {}
    for file_id, file in tqdm.tqdm(file_dict.items(), disable=not verbose):
        # multitrack case
        if file_id is "tracks":
            continue
        # tracks
        else:
            for tracks in file.keys():
                filepath = file[tracks][0]
                checksum = file[tracks][1]
                if filepath is not None:
                    local_path = os.path.join(data_home, filepath)
                    validate(file_id, local_path, checksum, missing, invalid)
    return missing, invalid


def check_metadata(file_dict, data_home, verbose):
    missing = {}
    invalid = {}
    for file_id, file in tqdm.tqdm(file_dict.items(), disable=not verbose):
        filepath = file[0]
        checksum = file[1]
        if filepath is not None:
            local_path = os.path.join(data_home, filepath)
            validate(file_id, local_path, checksum, missing, invalid)
    return missing, invalid


def check_index(dataset_index, data_home, verbose=True):
    """check index to find out missing files and files with invalid checksum

    Args:
        dataset_index (list): dataset indices
        data_home (str): Local home path that the dataset is being stored
        verbose (bool): if true, prints validation status while running

    Returns:
        missing_files (list): List of file paths that are in the dataset index
            but missing locally
        invalid_checksums (list): List of file paths that file exists in the dataset
            index but has a different checksum compare to the reference checksum

    """
    missing_files = {}
    invalid_checksums = {}

    # check index
    if "metadata" in dataset_index and dataset_index["metadata"] is not None:
        missing_metadata, invalid_metadata = check_metadata(
<<<<<<< HEAD
            dataset_index['metadata'], data_home, verbose,
=======
            dataset_index["metadata"], data_home, verbose,
>>>>>>> b3a76892
        )
        missing_files["metadata"] = missing_metadata
        invalid_checksums["metadata"] = invalid_metadata

    if "tracks" in dataset_index and dataset_index["tracks"] is not None:
        missing_tracks, invalid_tracks = check_files(
<<<<<<< HEAD
            dataset_index['tracks'], data_home, verbose,
=======
            dataset_index["tracks"], data_home, verbose,
>>>>>>> b3a76892
        )
        missing_files["tracks"] = missing_tracks
        invalid_checksums["tracks"] = invalid_tracks

    if "multitracks" in dataset_index and dataset_index["multitracks"] is not None:
        missing_multitracks, invalid_multitracks = check_files(
<<<<<<< HEAD
            dataset_index['multitracks'], data_home, verbose,
=======
            dataset_index["multitracks"], data_home, verbose,
>>>>>>> b3a76892
        )
        missing_files["multitracks"] = missing_multitracks
        invalid_checksums["multitracks"] = invalid_multitracks

    return missing_files, invalid_checksums


def validator(dataset_index, data_home, verbose=True):
    """Checks the existence and validity of files stored locally with
    respect to the paths and file checksums stored in the reference index.
    Logs invalid checksums and missing files.

    Args:
        dataset_index (list): dataset indices
        data_home (str): Local home path that the dataset is being stored
        verbose (bool): if True (default), prints missing and invalid files
            to stdout. Otherwise, this function is equivalent to check_index.

    Returns:
        missing_files (list): List of file paths that are in the dataset index
            but missing locally.
        invalid_checksums (list): List of file paths that file exists in the
            dataset index but has a different checksum compare to the reference
            checksum.
    """
    missing_files, invalid_checksums = check_index(dataset_index, data_home, verbose)

    # print path of any missing files
    has_any_missing_file = False
    for file_id in missing_files:
        if len(missing_files[file_id]) > 0:
            log_message("Files missing for {}:".format(file_id), verbose)
            for fpath in missing_files[file_id]:
                log_message(fpath, verbose)
            log_message("-" * 20, verbose)
            has_any_missing_file = True

    # print path of any invalid checksums
    has_any_invalid_checksum = False
    for file_id in invalid_checksums:
        if len(invalid_checksums[file_id]) > 0:
            log_message("Invalid checksums for {}:".format(file_id), verbose)
            for fpath in invalid_checksums[file_id]:
                log_message(fpath, verbose)
            log_message("-" * 20, verbose)
            has_any_invalid_checksum = True

    if not (has_any_missing_file or has_any_invalid_checksum):
        log_message(
            "Success: the dataset is complete and all files are valid.", verbose
        )
        log_message("-" * 20, verbose)

    return missing_files, invalid_checksums


def load_json_index(filename):
    working_dir = os.path.dirname(os.path.realpath(__file__))
    with open(os.path.join(working_dir, "datasets/indexes", filename)) as f:
        return json.load(f)


class cached_property(object):
    """A property that is only computed once per instance and then replaces
    itself with an ordinary attribute. Deleting the attribute resets the
    property.
    Source: https://github.com/bottlepy/bottle/commit/fa7733e075da0d790d809aa3d2f53071897e6f76
    """

    def __init__(self, func):
        self.__doc__ = getattr(func, "__doc__")
        self.func = func

    def __get__(self, obj, cls):
        # type: (Any, type) -> Any
        if obj is None:
            return self
        value = obj.__dict__[self.func.__name__] = self.func(obj)
        return value


class LargeData(object):
    def __init__(self, index_file, metadata_load_fn=None, remote_index=None):
        """Object which loads and caches large data the first time it's
        accessed.

        Parameters
        ----------
        index_file: str
            File name of checksum index file to be passed to `load_json_index`
        metadata_load_fn: function
            Function which returns a metadata dictionary.
            If None, assume the dataset has no metadata. When the
            `metadata` attribute is called, raises a NotImplementedError

        """
        self._metadata = None
        self.index_file = index_file
        self.metadata_load_fn = metadata_load_fn
        self.remote_index = remote_index

    @cached_property
    def index(self):
        if self.remote_index is not None:
            working_dir = os.path.dirname(os.path.realpath(__file__))
            path_index_file = os.path.join(
                working_dir, "datasets/indexes", self.index_file
            )
            if not os.path.isfile(path_index_file):
                path_indexes = os.path.join(working_dir, "datasets/indexes")
                download_utils.downloader(path_indexes, remotes=self.remote_index)
        return load_json_index(self.index_file)

    def metadata(self, data_home):
        if self.metadata_load_fn is None:
            raise NotImplementedError

        if self._metadata is None or self._metadata["data_home"] != data_home:
            self._metadata = self.metadata_load_fn(data_home)
        return self._metadata<|MERGE_RESOLUTION|>--- conflicted
+++ resolved
@@ -1,9 +1,5 @@
 # -*- coding: utf-8 -*-
 """Utility functions for mirdata"""
-<<<<<<< HEAD
-
-=======
->>>>>>> b3a76892
 
 from collections import namedtuple
 import hashlib
@@ -123,33 +119,27 @@
     # check index
     if "metadata" in dataset_index and dataset_index["metadata"] is not None:
         missing_metadata, invalid_metadata = check_metadata(
-<<<<<<< HEAD
-            dataset_index['metadata'], data_home, verbose,
-=======
-            dataset_index["metadata"], data_home, verbose,
->>>>>>> b3a76892
+            dataset_index["metadata"],
+            data_home,
+            verbose,
         )
         missing_files["metadata"] = missing_metadata
         invalid_checksums["metadata"] = invalid_metadata
 
     if "tracks" in dataset_index and dataset_index["tracks"] is not None:
         missing_tracks, invalid_tracks = check_files(
-<<<<<<< HEAD
-            dataset_index['tracks'], data_home, verbose,
-=======
-            dataset_index["tracks"], data_home, verbose,
->>>>>>> b3a76892
+            dataset_index["tracks"],
+            data_home,
+            verbose,
         )
         missing_files["tracks"] = missing_tracks
         invalid_checksums["tracks"] = invalid_tracks
 
     if "multitracks" in dataset_index and dataset_index["multitracks"] is not None:
         missing_multitracks, invalid_multitracks = check_files(
-<<<<<<< HEAD
-            dataset_index['multitracks'], data_home, verbose,
-=======
-            dataset_index["multitracks"], data_home, verbose,
->>>>>>> b3a76892
+            dataset_index["multitracks"],
+            data_home,
+            verbose,
         )
         missing_files["multitracks"] = missing_multitracks
         invalid_checksums["multitracks"] = invalid_multitracks
