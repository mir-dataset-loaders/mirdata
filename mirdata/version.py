--- conflicted
+++ resolved
@@ -1,10 +1,5 @@
 #!/usr/bin/env python
 """Version info"""
 
-<<<<<<< HEAD
-short_version = "0.3"
-version = "0.3.10a"
-=======
 short_version = "1.0"
 version = "1.0.0rc1"
->>>>>>> d3a92876
