[build-system]
requires = ["setuptools >= 61.0"]
build-backend = "setuptools.build_meta"

[project]
name = "mirdata"
dynamic = ["version"]
description = "Common loaders for MIR datasets."
readme = "README.md"
license = {file = "LICENSE"}
requires-python = ">=3.8"
keywords = ["mir", "dataset", "loader", "music"]
classifiers = [
    "License :: OSI Approved :: BSD License",
    "Programming Language :: Python",
    "Development Status :: 3 - Alpha",
    "Intended Audience :: Science/Research",
    "Topic :: Multimedia :: Sound/Audio :: Analysis",
    "Programming Language :: Python :: 3.8",
    "Programming Language :: Python :: 3.9",
    "Programming Language :: Python :: 3.10",
    "Programming Language :: Python :: 3.11"
]
dependencies = [
    "chardet>=5.0.0",
    "Deprecated>=1.2.14",
    "h5py>=3.7.0",
<<<<<<< HEAD
    "jams>0.3.4",
=======
>>>>>>> 72e7a1e5
    "librosa>=0.10.1",
    "numpy>=1.21.6",
    "pandas>=1.3.5",
    "pretty_midi>0.2.10",
    "pyyaml>=6.0",
    "openpyxl>=3.0.10",
    "scipy>=1.7.3",
    "tqdm>=4.66.1",
    "smart_open[all]>=5.0.0",
]

[tool.setuptools.package-data]
'mirdata' = ['datasets/indexes/*.json']

[project.optional-dependencies]
tests = [
    "decorator>=5.1.1",
    "attrs>=23.1.0",
    "pytest>=7.2.0",
    "pytest-cov>=4.1.0",
    "pytest-pep8>=1.0.6",
    "pytest-mock>=3.10.0",
    "pytest-localserver>=0.7.1",
    "testcontainers>=2.3",
    "future>=0.18.3",
    "coveralls>=3.3.1",
    "types-PyYAML",
    "types-chardet",
    "black>=23.3.0",
    "flake8>=5.0.4",
    "mypy>=0.982",
    "mir_eval>=0.7",
    "types-Deprecated"  # ensure type stubs for Deprecated are installed
]
docs = [
    "numpydoc",
    "recommonmark",
    "sphinx>=3.4.0",
    "sphinxcontrib-napoleon",
    "sphinx_rtd_theme",
    "sphinx-togglebutton",
    "sphinx-copybutton",
]
compmusic_hindustani_rhythm = ["openpyxl==3.0.10"]
dali = ["dali-dataset==1.1"]
compmusic_carnatic_rhythm = ["openpyxl==3.0.10"]
haydn_op20 = ["music21==6.7.1"]
cipi = ["music21==6.7.1"]
gcs = ["smart_open[gcs]"]
s3 = ["smart_open[s3]"]
http = ["smart_open[http]"]
all = ["openpyxl==3.0.10", "dali-dataset==1.1", "music21==6.7.1", "smart_open[gcs,s3,http]"]

[project.urls]
Homepage = "https://github.com/mir-dataset-loaders/mirdata"
Documentation = "https://mirdata.readthedocs.io/en/stable/"
Issues = "https://github.com/mir-dataset-loaders/mirdata/issues"
Releases = "https://github.com/mir-dataset-loaders/mirdata/releases"

[tool.pytest.ini_options]
testpaths = ['tests']<|MERGE_RESOLUTION|>--- conflicted
+++ resolved
@@ -25,10 +25,6 @@
     "chardet>=5.0.0",
     "Deprecated>=1.2.14",
     "h5py>=3.7.0",
-<<<<<<< HEAD
-    "jams>0.3.4",
-=======
->>>>>>> 72e7a1e5
     "librosa>=0.10.1",
     "numpy>=1.21.6",
     "pandas>=1.3.5",
