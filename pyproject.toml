[build-system]
requires = ["setuptools >= 61.0"]
build-backend = "setuptools.build_meta"

[project]
name = "mirdata"
dynamic = ["version"]
description = "Common loaders for MIR datasets."
readme = "README.md"
license = { file = "LICENSE" }
requires-python = ">=3.8"
keywords = ["mir", "dataset", "loader", "music"]
classifiers = [
    "License :: OSI Approved :: BSD License",
    "Programming Language :: Python",
    "Development Status :: 3 - Alpha",
    "Intended Audience :: Science/Research",
    "Topic :: Multimedia :: Sound/Audio :: Analysis",
    "Programming Language :: Python :: 3.8",
    "Programming Language :: Python :: 3.9",
    "Programming Language :: Python :: 3.10",
    "Programming Language :: Python :: 3.11",
]
dependencies = [
    "attrs>=23.1.0",
    "chardet>=5.0.0",
    "Deprecated>=1.2.14",
    "h5py>=3.7.0",
    "librosa>=0.10.1",
    "numpy>=1.21.6",
    "pandas>=1.3.5",
    "pretty_midi>=0.2.10",
    "pyyaml>=6.0",
    "openpyxl>=3.0.10",
    "requests>=2.31.0",
    "scipy>=1.7.3",
    "tqdm>=4.66.1",
    "smart_open[all]>=5.0.0",
    "opencv-python>=4.11.0",
]

[tool.setuptools.package-data]
'mirdata' = ['datasets/indexes/*.json']

[project.optional-dependencies]
tests = [
    "decorator>=5.1.1",
    "attrs>=23.1.0",
    "pytest>=7.2.0",
    "pytest-cov>=4.1.0",
    "pytest-pep8>=1.0.6",
    "pytest-mock>=3.10.0",
    "pytest-localserver>=0.7.1",
    "testcontainers>=2.3",
    "future>=0.18.3",
    "coveralls>=3.3.1",
    "types-PyYAML",
    "types-chardet",
    "black>=23.3.0",
    "flake8>=5.0.4",
    "mypy>=0.982",
<<<<<<< HEAD
    "types-Deprecated",          # ensure type stubs for Deprecated are installed
=======
    "mir_eval>=0.7",
    "types-Deprecated"  # ensure type stubs for Deprecated are installed
>>>>>>> 82b9710a
]
docs = [
    "numpydoc",
    "recommonmark",
    "sphinx>=3.4.0",
    "sphinxcontrib-napoleon",
    "sphinx_rtd_theme",
    "sphinx-togglebutton",
<<<<<<< HEAD
=======
    "sphinx-copybutton",
>>>>>>> 82b9710a
]
compmusic_hindustani_rhythm = ["openpyxl==3.0.10"]
dali = ["dali-dataset==1.1"]
compmusic_carnatic_rhythm = ["openpyxl==3.0.10"]
haydn_op20 = ["music21==6.7.1"]
cipi = ["music21==6.7.1"]
gcs = ["smart_open[gcs]"]
s3 = ["smart_open[s3]"]
http = ["smart_open[http]"]

[project.urls]
Homepage = "https://github.com/mir-dataset-loaders/mirdata"
Documentation = "https://mirdata.readthedocs.io/en/stable/"
Issues = "https://github.com/mir-dataset-loaders/mirdata/issues"
Releases = "https://github.com/mir-dataset-loaders/mirdata/releases"<|MERGE_RESOLUTION|>--- conflicted
+++ resolved
@@ -59,12 +59,8 @@
     "black>=23.3.0",
     "flake8>=5.0.4",
     "mypy>=0.982",
-<<<<<<< HEAD
-    "types-Deprecated",          # ensure type stubs for Deprecated are installed
-=======
     "mir_eval>=0.7",
     "types-Deprecated"  # ensure type stubs for Deprecated are installed
->>>>>>> 82b9710a
 ]
 docs = [
     "numpydoc",
@@ -73,10 +69,7 @@
     "sphinxcontrib-napoleon",
     "sphinx_rtd_theme",
     "sphinx-togglebutton",
-<<<<<<< HEAD
-=======
     "sphinx-copybutton",
->>>>>>> 82b9710a
 ]
 compmusic_hindustani_rhythm = ["openpyxl==3.0.10"]
 dali = ["dali-dataset==1.1"]
