# -*- coding: utf-8 -*-

import importlib
import inspect
from inspect import signature
import io
import os
import requests
import sys
import pytest

import mirdata
from mirdata import track
from tests.test_utils import DEFAULT_DATA_HOME

DATASETS = [importlib.import_module("mirdata.{}".format(d)) for d in mirdata.__all__]
CUSTOM_TEST_TRACKS = {
<<<<<<< HEAD
    'beatles': '0111',
    'giantsteps_key': '3',
    'dali': '4b196e6c99574dd49ad00d56e132712b',
    'giantsteps_tempo': '113',
    'guitarset': '03_BN3-119-G_solo',
    'medley_solos_db': 'd07b1fc0-567d-52c2-fef4-239f31c9d40e',
    'mridangam_stroke': '224030',
    'medleydb_melody': 'MusicDelta_Beethoven',
    'rwc_classical': 'RM-C003',
    'rwc_jazz': 'RM-J004',
    'rwc_popular': 'RM-P001',
    'salami': '2',
    'tinysol': 'Fl-ord-C4-mf-N-T14d',
=======
    "beatles": "0111",
    "giantsteps_key": "3",
    "dali": "4b196e6c99574dd49ad00d56e132712b",
    "giantsteps_tempo": "113",
    "guitarset": "03_BN3-119-G_solo",
    "medley_solos_db": "d07b1fc0-567d-52c2-fef4-239f31c9d40e",
    "medleydb_melody": "MusicDelta_Beethoven",
    "rwc_classical": "RM-C003",
    "rwc_jazz": "RM-J004",
    "rwc_popular": "RM-P001",
    "salami": "2",
    "tinysol": "Fl-ord-C4-mf-N-T14d",
>>>>>>> ef952b6f
}


def test_cite():
    for dataset in DATASETS:
        text_trap = io.StringIO()
        sys.stdout = text_trap
        dataset.cite()
        sys.stdout = sys.__stdout__


KNOWN_ISSUES = {}  # key is module, value is REMOTE key
DOWNLOAD_EXCEPTIONS = ["maestro"]


def test_download(mocker):
    for dataset in DATASETS:
        dataset_name = dataset.__name__.split(".")[1]

        # test parameters & defaults
        assert hasattr(dataset, "download"), "{} has no download method".format(
            dataset_name
        )
        assert hasattr(
            dataset.download, "__call__"
        ), "{}.download is not callable".format(dataset_name)
        params = signature(dataset.download).parameters
        assert (
            "data_home" in params
        ), "data_home must be an argument of {}.download".format(dataset_name)
        assert (
            params["data_home"].default is None
        ), "the default value of data_Home in {}.download should be None".format(
            dataset_name
        )

        # if there are no remotes, make sure partial_download,
        # force_overwrite, and cleanup are not parameters
        if not hasattr(dataset, "REMOTES"):
            assert (
                "partial_download" not in params
            ), "{} has no REMOTES, so its download method does not need a partial_download argument".format(
                dataset_name
            )
            assert (
                "force_overwrite" not in params
            ), "{} has no REMOTES so its download method does not need a force_overwrite argument".format(
                dataset_name
            )
            assert (
                "cleanup" not in params
            ), "{} has no REMOTES so its download method does not need a cleanup argument".format(
                dataset_name
            )
        # if there are remotes, make sure force_overwrite is specified and
        # the default is False
        else:
            assert (
                "force_overwrite" in params
            ), "{} has REMOTES, so its download method must have a force_overwrite parameter".format(
                dataset_name
            )
            assert (
                params["force_overwrite"].default is False
            ), "the force_overwrite parameter of {}.download must default to False".format(
                dataset_name
            )

            # if there are remotes but only one item, make sure partial_download
            # is not a parameter
            if len(dataset.REMOTES) == 1:
                assert (
                    "partial_download" not in params
                ), "{}.REMOTES has only one item, so its download method does not need a partial_download argument".format(
                    dataset_name
                )
            # if there is more than one item in remotes, make sure partial_download
            # is a parameter and the default is None
            else:
                assert (
                    "partial_download" in params
                ), "{}.REMOTES has multiple downloads, so its download method should have a partial_download argument".format(
                    dataset_name
                )
                assert (
                    params["partial_download"].default is None
                ), "the default argument of partial_download in {}.download should be None"

            extensions = [
                os.path.splitext(r.filename)[-1] for r in dataset.REMOTES.values()
            ]
            # if there are any zip or tar files to download, make sure cleanup
            # is a parameter and its default is True
            if any([e == ".zip" or e == ".gz" for e in extensions]):
                assert (
                    "cleanup" in params
                ), "{}.REMOTES contains zip or tar files, so its download method should have a cleanup argument".format(
                    dataset_name
                )
                assert (
                    params["cleanup"].default is True
                ), "the default value for cleanup in {}.download should be True".format(
                    dataset_name
                )
            # if there are no zip or tar files, make sure cleanup is not a parameter
            else:
                assert (
                    "cleanup" not in params
                ), "there are no zip or tar files in {}.REMOTES so its download method does not need a cleanup argument".format(
                    dataset_name
                )

        # check that the download method can be called without errors
        if hasattr(dataset, "REMOTES"):
            mock_downloader = mocker.patch.object(dataset, "REMOTES")
            if dataset_name not in DOWNLOAD_EXCEPTIONS:
                try:
                    dataset.download()
                except:
                    assert False, "{}: {}".format(dataset_name, sys.exc_info()[0])

                mocker.resetall()

            # check that links are online
            for key in dataset.REMOTES:
                # skip this test if it's in known issues
                if dataset_name in KNOWN_ISSUES and key in KNOWN_ISSUES[dataset_name]:
                    continue

                url = dataset.REMOTES[key].url
                try:
                    request = requests.head(url)
                    assert request.ok, "Link {} for {} does not return OK".format(
                        url, dataset_name
                    )
                except requests.exceptions.ConnectionError:
                    assert False, "Link {} for {} is unreachable".format(
                        url, dataset_name
                    )
                except:
                    assert False, "{}: {}".format(dataset_name, sys.exc_info()[0])
        else:
            try:
                dataset.download()
            except:
                assert False, "{}: {}".format(dataset_name, sys.exc_info()[0])


# This is magically skipped by the the remote fixture `skip_local` in conftest.py
# when tests are run with the --local flag
def test_validate(skip_local):
    for dataset in DATASETS:
        dataset_name = dataset.__name__.split(".")[1]
        data_home = os.path.join("tests/resources/mir_datasets", dataset.DATASET_DIR)
        try:
            dataset.validate(data_home=data_home)
        except:
            assert False, "{}: {}".format(dataset_name, sys.exc_info()[0])

        try:
            dataset.validate(data_home=data_home, silence=True)
        except:
            assert False, "{}: {}".format(dataset_name, sys.exc_info()[0])

        try:
            dataset.validate(data_home=None, silence=True)
        except:
            assert False, "{}: {}".format(dataset_name, sys.exc_info()[0])


def test_load_and_trackids():
    for dataset in DATASETS:
        dataset_name = dataset.__name__.split(".")[1]
        try:
            track_ids = dataset.track_ids()
        except:
            assert False, "{}: {}".format(dataset_name, sys.exc_info()[0])

        assert type(track_ids) is list, "{}.track_ids() should return a list".format(
            dataset_name
        )
        trackid_len = len(track_ids)

        data_home = os.path.join("tests/resources/mir_datasets", dataset.DATASET_DIR)
        try:
            dataset_data = dataset.load(data_home=data_home)
        except:
            assert False, "{}: {}".format(dataset_name, sys.exc_info()[0])

        assert type(dataset_data) is dict, "{}.load should return a dictionary".format(
            dataset_name
        )
        assert (
            len(dataset_data.keys()) == trackid_len
        ), "the dictionary returned {}.load() does not have the same number of elements as {}.track_ids()".format(
            dataset_name, dataset_name
        )

        try:
            dataset_data_default = dataset.load()
        except:
            assert False, "{}: {}".format(dataset_name, sys.exc_info()[0])

        assert (
            type(dataset_data_default) is dict
        ), "{}.load should return a dictionary".format(dataset_name)
        assert (
            len(dataset_data_default.keys()) == trackid_len
        ), "the dictionary returned {}.load() does not have the same number of elements as {}.track_ids()".format(
            dataset_name, dataset_name
        )


def test_track():
    data_home_dir = "tests/resources/mir_datasets"

    for dataset in DATASETS:

        dataset_name = dataset.__name__.split(".")[1]

        if dataset_name in CUSTOM_TEST_TRACKS:
            trackid = CUSTOM_TEST_TRACKS[dataset_name]
        else:
            trackid = dataset.track_ids()[0]

        try:
            track_default = dataset.Track(trackid)
        except:
            assert False, "{}: {}".format(dataset_name, sys.exc_info()[0])

        assert track_default._data_home == os.path.join(
            DEFAULT_DATA_HOME, dataset.DATASET_DIR
        ), "{}: Track._data_home path is not set as expected".format(dataset_name)

        # test data home specified
        data_home = os.path.join(data_home_dir, dataset.DATASET_DIR)
        try:
            track_test = dataset.Track(trackid, data_home=data_home)
        except:
            assert False, "{}: {}".format(dataset_name, sys.exc_info()[0])

        assert isinstance(
            track_test, track.Track
        ), "{}.Track must be an instance of type track.Track".format(dataset_name)

        assert hasattr(
            track_test, "to_jams"
        ), "{}.Track must have a to_jams method".format(dataset_name)

        # Validate JSON schema
        try:
            jam = track_test.to_jams()
        except:
            assert False, "{}: {}".format(dataset_name, sys.exc_info()[0])

        assert jam.validate(), "Jams validation failed for {}.Track({})".format(
            dataset_name, trackid
        )

        # will fail if something goes wrong with __repr__
        try:
            text_trap = io.StringIO()
            sys.stdout = text_trap
            print(track_test)
            sys.stdout = sys.__stdout__
        except:
            assert False, "{}: {}".format(dataset_name, sys.exc_info()[0])

        with pytest.raises(ValueError):
            dataset.Track("~faketrackid~?!")

        try:
            track_custom = dataset.Track(trackid, data_home="casa/de/data")
        except:
            assert False, "{}: {}".format(dataset_name, sys.exc_info()[0])

        assert (
            track_custom._data_home == "casa/de/data"
        ), "{}: Track._data_home path is not set as expected".format(dataset_name)


# for load_* functions which require more than one argument
# module_name : {function_name: {parameter2: value, parameter3: value}}
EXCEPTIONS = {
    "dali": {"load_annotations_granularity": {"granularity": "notes"}},
    "guitarset": {
        "load_pitch_contour": {"string_num": 1},
        "load_note_ann": {"string_num": 1},
    },
}


def test_load_methods():
    for dataset in DATASETS:
        dataset_name = dataset.__name__.split(".")[1]

        all_methods = dir(dataset)
        load_methods = [
            getattr(dataset, m) for m in all_methods if m.startswith("load_")
        ]
        for load_method in load_methods:
            method_name = load_method.__name__
            params = [
                p
                for p in signature(load_method).parameters.values()
                if p.default == inspect._empty
            ]  # get list of parameters that don't have defaults

            # add to the EXCEPTIONS dictionary above if your load_* function needs
            # more than one argument.
            if dataset_name in EXCEPTIONS and method_name in EXCEPTIONS[dataset_name]:
                extra_params = EXCEPTIONS[dataset_name][method_name]
                with pytest.raises(IOError):
                    load_method("a/fake/filepath", **extra_params)
            else:
                with pytest.raises(IOError):
                    load_method("a/fake/filepath")


CUSTOM_TEST_MTRACKS = {}


def test_multitracks():
    data_home_dir = "tests/resources/mir_datasets"

    for dataset in DATASETS:

        dataset_name = dataset.__name__.split(".")[1]

        # TODO this is currently an opt-in test. Make it an opt out test
        # once #265 is addressed
        if dataset_name in CUSTOM_TEST_MTRACKS:
            mtrack_id = CUSTOM_TEST_MTRACKS[dataset_name]
        else:
            # there are no multitracks
            continue

        try:
            mtrack_default = dataset.MultiTrack(mtrack_id)
        except:
            assert False, "{}: {}".format(dataset_name, sys.exc_info()[0])

        # test data home specified
        data_home = os.path.join(data_home_dir, dataset.DATASET_DIR)
        try:
            mtrack_test = dataset.MultiTrack(mtrack_id, data_home=data_home)
        except:
            assert False, "{}: {}".format(dataset_name, sys.exc_info()[0])

        assert isinstance(
            mtrack_test, track.MultiTrack
        ), "{}.MultiTrack must be an instance of type track.MultiTrack".format(
            dataset_name
        )

        assert hasattr(
            mtrack_test, "to_jams"
        ), "{}.MultiTrack must have a to_jams method".format(dataset_name)

        # Validate JSON schema
        try:
            jam = mtrack_test.to_jams()
        except:
            assert False, "{}: {}".format(dataset_name, sys.exc_info()[0])

        assert jam.validate(), "Jams validation failed for {}.Track({})".format(
            dataset_name, mtrack_id
        )<|MERGE_RESOLUTION|>--- conflicted
+++ resolved
@@ -15,34 +15,19 @@
 
 DATASETS = [importlib.import_module("mirdata.{}".format(d)) for d in mirdata.__all__]
 CUSTOM_TEST_TRACKS = {
-<<<<<<< HEAD
     'beatles': '0111',
     'giantsteps_key': '3',
     'dali': '4b196e6c99574dd49ad00d56e132712b',
     'giantsteps_tempo': '113',
     'guitarset': '03_BN3-119-G_solo',
     'medley_solos_db': 'd07b1fc0-567d-52c2-fef4-239f31c9d40e',
+    'medleydb_melody': 'MusicDelta_Beethoven',
     'mridangam_stroke': '224030',
-    'medleydb_melody': 'MusicDelta_Beethoven',
     'rwc_classical': 'RM-C003',
     'rwc_jazz': 'RM-J004',
     'rwc_popular': 'RM-P001',
     'salami': '2',
     'tinysol': 'Fl-ord-C4-mf-N-T14d',
-=======
-    "beatles": "0111",
-    "giantsteps_key": "3",
-    "dali": "4b196e6c99574dd49ad00d56e132712b",
-    "giantsteps_tempo": "113",
-    "guitarset": "03_BN3-119-G_solo",
-    "medley_solos_db": "d07b1fc0-567d-52c2-fef4-239f31c9d40e",
-    "medleydb_melody": "MusicDelta_Beethoven",
-    "rwc_classical": "RM-C003",
-    "rwc_jazz": "RM-J004",
-    "rwc_popular": "RM-P001",
-    "salami": "2",
-    "tinysol": "Fl-ord-C4-mf-N-T14d",
->>>>>>> ef952b6f
 }
 
 
