--- conflicted
+++ resolved
@@ -13,11 +13,8 @@
 DATASETS = mirdata.DATASETS
 CUSTOM_TEST_TRACKS = {
     "beatles": "0111",
-<<<<<<< HEAD
     "brid": "[0001] M4-01-SA",
-=======
     "ballroom": "Media-105901",
->>>>>>> a808802a
     "cante100": "008",
     "compmusic_carnatic_rhythm": "10003",
     "compmusic_carnatic_varnam": "dharini_abhogi",
