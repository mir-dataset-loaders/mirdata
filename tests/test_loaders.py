import importlib
import inspect
import io
import os
import sys
import pytest
import requests

import mirdata
from mirdata import core
from tests.test_utils import get_attributes_and_properties

DATASETS = mirdata.DATASETS
CUSTOM_TEST_TRACKS = {
    "beatles": "0111",
    "cante100": "008",
    "compmusic_carnatic_rhythm": "10003",
    "compmusic_carnatic_varnam": "dharini_abhogi",
    "compmusic_hindustani_rhythm": "20001",
    "compmusic_indian_tonic": "0a6ebaa4-87cc-452d-a7af-a2006e96f16a_0-180",
    "compmusic_jingju_acappella": "lseh-Tan_Yang_jia-Hong_yang_dong-qm",
    "compmusic_otmm_makam": "cafcdeaf-e966-4ff0-84fb-f660d2b68365",
    "compmusic_raga": "Aruna_Sairam.Valli_Kanavan",
    "four_way_tabla": "AHK_solo-tintal-1",
    "giantsteps_key": "3",
    "dali": "4b196e6c99574dd49ad00d56e132712b",
    "da_tacos": "coveranalysis#W_163992#P_547131",
    "filosax": "multitrack_02_sax_1",
    "freesound_one_shot_percussive_sounds": "183",
    "giantsteps_tempo": "113",
    "gtzan_genre": "country.00000",
    "guitarset": "03_BN3-119-G_solo",
    "irmas": "1",
    "medley_solos_db": "d07b1fc0-567d-52c2-fef4-239f31c9d40e",
    "medleydb_melody": "MusicDelta_Beethoven",
    "mridangam_stroke": "224030",
    "rwc_classical": "RM-C003",
    "rwc_jazz": "RM-J004",
    "rwc_popular": "RM-P001",
    "openmic2018": "000046_3840",
    "salami": "2",
    "saraga_carnatic": "116_Bhuvini_Dasudane",
    "saraga_hindustani": "50_Irani_Bhairavi_Thumri",
    "tinysol": "Fl-ord-C4-mf-N-T14d",
    "dagstuhl_choirset": "DCS_LI_QuartetB_Take04_B2",
    "tonas": "01-D_AMairena",
}

TEST_DATA_HOME = "tests/resources/mir_datasets"


def test_dataset_attributes():
    for dataset_name in DATASETS:
        dataset = mirdata.initialize(
            dataset_name, os.path.join(TEST_DATA_HOME, dataset_name), version="test"
        )

        assert (
            dataset.name == dataset_name
        ), "{}.dataset attribute does not match dataset name".format(dataset_name)
        assert (
            dataset.bibtex is not None
        ), "No BIBTEX information provided for {}".format(dataset_name)
        assert (
            dataset._license_info is not None
        ), "No LICENSE information provided for {}".format(dataset_name)
        assert (
            isinstance(dataset.remotes, dict) or dataset.remotes is None
        ), "{}.REMOTES must be a dictionary".format(dataset_name)
        assert isinstance(dataset._index, dict), "{}.DATA is not properly set".format(
            dataset_name
        )
        assert (
            isinstance(dataset._download_info, str) or dataset._download_info is None
        ), "{}.DOWNLOAD_INFO must be a string".format(dataset_name)
        assert type(dataset._track_class) == type(
            core.Track
        ), "{}.Track must be an instance of core.Track".format(dataset_name)
        assert callable(dataset.download), "{}.download is not a function".format(
            dataset_name
        )


def test_smart_open():
    for dataset_name in DATASETS:
        # import module
        dataset_module = importlib.import_module(f"mirdata.datasets.{dataset_name}")
        code_lines = inspect.getsource(dataset_module)

        # check if os.path.exists is called:
        assert "os.path.exists" not in code_lines, (
            f"{dataset_name} uses os.path.exists, "
            + "which does not work with remote filesystems. Instead use a try/except. "
            + "See orchset.py for an example."
        )

        # if open is called, make sure smart open is imported
        not_overwritten_message = (
            f"{dataset_name} uses open, but does not overwrite it with smart_open. "
            + "Add the line `from smart_open import open` to the top of the module."
        )
        overwritten_wrong_message = (
            f"{dataset_name} overwrites open using something other than smart_open. "
            + "Add the line `from smart_open import open` to the top of the module."
        )
        if "open(" in code_lines:
            assert hasattr(dataset_module, "open"), not_overwritten_message
            assert (
                dataset_module.open.__module__ == "smart_open.smart_open_lib"
            ), overwritten_wrong_message


def test_cite_and_license():
    for dataset_name in DATASETS:
        dataset = mirdata.initialize(
            dataset_name, os.path.join(TEST_DATA_HOME, dataset_name), version="test"
        )

        text_trap = io.StringIO()
        sys.stdout = text_trap
        dataset.cite()
        sys.stdout = sys.__stdout__

        text_trap = io.StringIO()
        sys.stdout = text_trap
        dataset.license()
        sys.stdout = sys.__stdout__


KNOWN_ISSUES = {}  # key is module, value is REMOTE key
DOWNLOAD_EXCEPTIONS = ["maestro", "slakh", "gtzan_genre"]


def test_download(mocker):
    for dataset_name in DATASETS:
        print(dataset_name)
        dataset = mirdata.initialize(
            dataset_name, os.path.join(TEST_DATA_HOME, dataset_name), version="test"
        )

        # test parameters & defaults
        assert callable(dataset.download), "{}.download is not callable".format(
            dataset_name
        )
        params = inspect.signature(dataset.download).parameters

        expected_params = [
            ("partial_download", None),
            ("force_overwrite", False),
            ("cleanup", False),
        ]
        for exp in expected_params:
            assert exp[0] in params, "{}.download must have {} as a parameter".format(
                dataset_name, exp[0]
            )
            assert (
                params[exp[0]].default == exp[1]
            ), "The default value of {} in {}.download must be {}".format(
                dataset_name, exp[0], exp[1]
            )

        # check that the download method can be called without errors
        if dataset.remotes != {}:
            mock_downloader = mocker.patch.object(dataset, "remotes")
            if dataset_name not in DOWNLOAD_EXCEPTIONS:
                try:
                    dataset.download()
                except:
                    assert False, "{}: {}".format(dataset_name, sys.exc_info()[0])

                mocker.resetall()

            # check that links are online
            for key in dataset.remotes:
                # skip this test if it's in known issues
                if dataset_name in KNOWN_ISSUES and key in KNOWN_ISSUES[dataset_name]:
                    continue

                url = dataset.remotes[key].url
                try:
                    request = requests.head(url)
                    assert request.ok, "Link {} for {} does not return OK".format(
                        url, dataset_name
                    )
                except requests.exceptions.ConnectionError:
                    assert False, "Link {} for {} is unreachable".format(
                        url, dataset_name
                    )
                except:
                    assert False, "{}: {}".format(dataset_name, sys.exc_info()[0])
        else:
            try:
                dataset.download()
            except:
                assert False, "{}: {}".format(dataset_name, sys.exc_info()[0])


# This is magically skipped by the the remote fixture `skip_local` in conftest.py
# when tests are run with the --local flag
def test_validate(skip_local):
    for dataset_name in DATASETS:
        dataset = mirdata.initialize(
            dataset_name, os.path.join(TEST_DATA_HOME, dataset_name), version="test"
        )

        try:
            dataset.validate()
        except:
            assert False, "{}: {}".format(dataset_name, sys.exc_info()[0])

        try:
            dataset.validate(verbose=False)
        except:
            assert False, "{}: {}".format(dataset_name, sys.exc_info()[0])


def test_load_and_trackids():
    for dataset_name in DATASETS:
        dataset = mirdata.initialize(
            dataset_name, os.path.join(TEST_DATA_HOME, dataset_name), version="test"
        )

        try:
            track_ids = dataset.track_ids
        except:
            assert False, "{}: {}".format(dataset_name, sys.exc_info()[0])
        assert type(track_ids) is list, "{}.track_ids() should return a list".format(
            dataset_name
        )
        trackid_len = len(track_ids)
        # if the dataset has tracks, test the loaders
        if dataset._track_class is not None:
            try:
                choice_track = dataset.choice_track()
            except:
                assert False, "{}: {}".format(dataset_name, sys.exc_info()[0])
            assert isinstance(
                choice_track, core.Track
            ), "{}.choice_track must return an instance of type core.Track".format(
                dataset_name
            )

            try:
                dataset_data = dataset.load_tracks()
            except:
                assert False, "{}: {}".format(dataset_name, sys.exc_info()[0])

            assert isinstance(
                dataset_data, dict
            ), "{}.load should return a dictionary".format(dataset_name)
            assert len(dataset_data.keys()) == trackid_len, (
                "the dictionary returned {}.load() does not have the same number of elements as"
                " {}.track_ids()".format(dataset_name, dataset_name)
            )


def test_track():
    for dataset_name in DATASETS:
        dataset = mirdata.initialize(
            dataset_name,
            os.path.normpath(os.path.join(TEST_DATA_HOME, dataset_name)),
            version="test",
        )

        # if the dataset doesn't have a track object, make sure it raises a value error
        # and move on to the next dataset
        if dataset._track_class is None:
            with pytest.raises(NotImplementedError):
                dataset.track("~faketrackid~?!")
            continue

        if dataset_name in CUSTOM_TEST_TRACKS:
            trackid = CUSTOM_TEST_TRACKS[dataset_name]
        else:
            trackid = dataset.track_ids[0]

        # test data home specified
        try:
            track_test = dataset.track(trackid)
        except:
            assert False, "{}: {}".format(dataset_name, sys.exc_info()[0])

        assert isinstance(
            track_test, core.Track
        ), "{}.track must be an instance of type core.Track".format(dataset_name)

        assert hasattr(
            track_test, "to_jams"
        ), "{}.track must have a to_jams method".format(dataset_name)

        # test calling all attributes, properties and cached properties
        track_data = get_attributes_and_properties(track_test)

        for attr in track_data["attributes"]:
            ret = getattr(track_test, attr)

        for prop in track_data["properties"]:
            ret = getattr(track_test, prop)

        for cprop in track_data["cached_properties"]:
            ret = getattr(track_test, cprop)

        # Validate JSON schema
        try:
            jam = track_test.to_jams()
        except:
            assert False, "{}: {}".format(dataset_name, sys.exc_info()[0])

        assert jam.validate(), "Jams validation failed for {}.track({})".format(
            dataset_name, trackid
        )

        # will fail if something goes wrong with __repr__
        try:
            text_trap = io.StringIO()
            sys.stdout = text_trap
            print(track_test)
            sys.stdout = sys.__stdout__
        except:
            assert False, "{}: {}".format(dataset_name, sys.exc_info()[0])

        with pytest.raises(ValueError):
            dataset.track("~faketrackid~?!")


# This tests the case where there is no data in data_home.
# It makes sure that the track can be initialized and the
# attributes accessed, but that anything requiring data
# files errors (all properties and cached properties).
def test_track_placeholder_case():
    data_home_dir = "not/a/real/path"

    for dataset_name in DATASETS:
        print(dataset_name)
        data_home = os.path.join(data_home_dir, dataset_name)
        dataset = mirdata.initialize(dataset_name, data_home, version="test")

        if not dataset._track_class:
            continue

        if dataset_name in CUSTOM_TEST_TRACKS:
            trackid = CUSTOM_TEST_TRACKS[dataset_name]
        else:
            trackid = dataset.track_ids[0]

        try:
            track_test = dataset.track(trackid)
        except:
            assert False, "{}: {}".format(dataset_name, sys.exc_info()[0])

        track_data = get_attributes_and_properties(track_test)

        for attr in track_data["attributes"]:
            ret = getattr(track_test, attr)

        for prop in track_data["properties"]:
            with pytest.raises(Exception):
                ret = getattr(track_test, prop)

        for cprop in track_data["cached_properties"]:
            with pytest.raises(Exception):
                ret = getattr(track_test, cprop)


# for load_* functions which require more than one argument
# module_name : {function_name: {parameter2: value, parameter3: value}}
EXCEPTIONS = {
    "dali": {"load_annotations_granularity": {"granularity": "notes"}},
    "guitarset": {
        "load_pitch_contour": {"string_num": 1},
        "load_notes": {"string_num": 1},
        "load_chords": {"leadsheet_version": False},
    },
    "tonas": {"load_f0": {"corrected": True}},
    "compmusic_carnatic_varnam": {
        "load_notation": {
            "taala_path": "a/fake/path",
            "structure_path": "a/fake/path",
        },
    },
}
SKIP = {
    "acousticbrainz_genre": [
        "load_all_train",
        "load_all_validation",
        "load_tagtraum_validation",
        "load_tagtraum_train",
        "load_allmusic_train",
        "load_allmusic_validation",
        "load_lastfm_train",
        "load_lastfm_validation",
        "load_discogs_train",
        "load_discogs_validation",
    ],
<<<<<<< HEAD
=======
    "baf": ["load_matches"],
>>>>>>> 8c84e505
}


def test_load_methods():
    for dataset_name in DATASETS:
        dataset_module = importlib.import_module(f"mirdata.datasets.{dataset_name}")

        all_methods = dir(dataset_module)
        load_methods = [
            getattr(dataset_module, m) for m in all_methods if m.startswith("load_")
        ]
        for load_method in load_methods:
            method_name = load_method.__name__

            # skip overrides, add to the SKIP dictionary to skip a specific load method
            if dataset_name in SKIP and method_name in SKIP[dataset_name]:
                continue

            if load_method.__doc__ is None:
                raise ValueError(
                    "mirdata.datasets.{}.Dataset.{} has no documentation".format(
                        dataset_name, method_name
                    )
                )

            # add to the EXCEPTIONS dictionary above if your load_* function needs
            # more than one argument.
            if dataset_name in EXCEPTIONS and method_name in EXCEPTIONS[dataset_name]:
                extra_params = EXCEPTIONS[dataset_name][method_name]
                with pytest.raises(IOError):
                    load_method("a/fake/filepath", **extra_params)
            else:
                with pytest.raises(IOError):
                    load_method("a/fake/filepath")


CUSTOM_TEST_MTRACKS = {}


def test_multitracks():
    data_home_dir = "tests/resources/mir_datasets"

    for dataset_name in DATASETS:
        dataset = mirdata.initialize(
            dataset_name, os.path.join(TEST_DATA_HOME, dataset_name), version="test"
        )

        # TODO this is currently an opt-in test. Make it an opt out test
        # once #265 is addressed
        if dataset_name in CUSTOM_TEST_MTRACKS:
            mtrack_id = CUSTOM_TEST_MTRACKS[dataset_name]
        else:
            # there are no multitracks
            continue

        try:
            mtrack_default = dataset.MultiTrack(mtrack_id)
        except:
            assert False, "{}: {}".format(dataset_name, sys.exc_info()[0])

        # test data home specified
        data_home = os.path.join(data_home_dir, dataset_name)
        dataset_specific = mirdata.initialize(dataset_name, data_home=data_home)
        try:
            mtrack_test = dataset_specific.MultiTrack(mtrack_id, data_home=data_home)
        except:
            assert False, "{}: {}".format(dataset_name, sys.exc_info()[0])

        assert isinstance(
            mtrack_test, core.MultiTrack
        ), "{}.MultiTrack must be an instance of type core.MultiTrack".format(
            dataset_name
        )

        assert hasattr(
            mtrack_test, "to_jams"
        ), "{}.MultiTrack must have a to_jams method".format(dataset_name)

        # Validate JSON schema
        try:
            jam = mtrack_test.to_jams()
        except:
            assert False, "{}: {}".format(dataset_name, sys.exc_info()[0])

        assert jam.validate(), "Jams validation failed for {}.MultiTrack({})".format(
            dataset_name, mtrack_id
        )


def test_random_splits():
    split = [0.9, 0.1]
    for dataset_name in DATASETS:
        dataset = mirdata.initialize(
            dataset_name, os.path.join(TEST_DATA_HOME, dataset_name), version="test"
        )

        # check wrong type of split function
        if dataset._track_class is None:
            with pytest.raises(AttributeError):
                dataset.get_random_track_splits(split)

        if dataset._multitrack_class is None:
            with pytest.raises(AttributeError):
                dataset.get_random_mtrack_splits(split)

        # check splits for tracks
        if dataset._track_class:
            splits = dataset.get_random_track_splits(split)
            assert len(dataset.track_ids) == sum([len(i) for i in splits.values()])

        # check splits for multitracks
        if dataset._multitrack_class:
            splits = dataset.get_random_mtrack_splits(split)
            assert len(dataset.mtrack_ids) == sum([len(i) for i in splits.values()])


def test_predetermined_splits():
    required_track = ["irmas", "mtg_jamendo_autotagging_moodtheme", "slakh", "tinysol"]
    required_mtrack = ["slakh"]
    for dataset_name in DATASETS:
        print(dataset_name)
        dataset = mirdata.initialize(
            dataset_name, os.path.join(TEST_DATA_HOME, dataset_name), version="test"
        )

        # test custom get_track_splits functions
        try:
            splits = dataset.get_track_splits()
            assert isinstance(splits, dict)
            used_tracks = set()
            for k in splits:
                assert all([t in dataset.track_ids for t in splits[k]])
                this_split = set(splits[k])
                assert not used_tracks.intersection(this_split)
                used_tracks.update(this_split)
        except (AttributeError, NotImplementedError):
            assert dataset_name not in required_track

        # test custom get_mtrack_splits functions
        try:
            splits = dataset.get_mtrack_splits()
            assert isinstance(splits, dict)
            used_tracks = set()
            for k in splits:
                assert all([t in dataset.mtrack_ids for t in splits[k]])
                this_split = set(splits[k])
                assert not used_tracks.intersection(this_split)
                used_tracks.update(this_split)
        except (AttributeError, NotImplementedError):
            assert dataset_name not in required_mtrack<|MERGE_RESOLUTION|>--- conflicted
+++ resolved
@@ -392,10 +392,7 @@
         "load_discogs_train",
         "load_discogs_validation",
     ],
-<<<<<<< HEAD
-=======
     "baf": ["load_matches"],
->>>>>>> 8c84e505
 }
 
 
