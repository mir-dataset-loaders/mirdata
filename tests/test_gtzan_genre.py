<<<<<<< HEAD
import os
=======
# -*- coding: utf-8 -*-

>>>>>>> d0ed4472

from tests.test_utils import run_track_tests

from mirdata.datasets import gtzan_genre

TEST_DATA_HOME = "tests/resources/mir_datasets/gtzan_genre"


def test_track():
    default_trackid = "country.00000"
    dataset = gtzan_genre.Dataset(TEST_DATA_HOME)
    track = dataset.track(default_trackid)
    expected_attributes = {
        "genre": "country",
        "audio_path": "tests/resources/mir_datasets/gtzan_genre/"
        + "gtzan_genre/genres/country/country.00000.wav",
        "track_id": "country.00000",
    }
    run_track_tests(track, expected_attributes, {})

    audio, sr = track.audio
    assert sr == 22050
    assert audio.shape == (663300,)


def test_hiphop():
    dataset = gtzan_genre.Dataset(TEST_DATA_HOME)
    track = dataset.track("hiphop.00000")
    assert track.genre == "hip-hop"


def test_to_jams():
    default_trackid = "country.00000"
    dataset = gtzan_genre.Dataset(TEST_DATA_HOME)
    track = dataset.track(default_trackid)
    jam = track.to_jams()

    # Validate GTZAN schema
    assert jam.validate()

    # Test the that the genre parser of mirdata is correct
    assert jam.annotations["tag_gtzan"][0].data[0].value == "country"<|MERGE_RESOLUTION|>--- conflicted
+++ resolved
@@ -1,9 +1,4 @@
-<<<<<<< HEAD
 import os
-=======
-# -*- coding: utf-8 -*-
-
->>>>>>> d0ed4472
 
 from tests.test_utils import run_track_tests
 
