--- conflicted
+++ resolved
@@ -100,22 +100,16 @@
             destination_dir=".",  # relative path for where to unzip the data, or None
         )
     }
-<<<<<<< HEAD
 
-    DATA = LargeData("acousticbrainz_genre_dataset_little_test.json", remote_index=REMOTE_INDEX)
-=======
     DATA = LargeData(
         "acousticbrainz_genre_dataset_little_test.json", remote_index=REMOTE_INDEX
     )
->>>>>>> b3a76892
     ind = DATA.index
     assert len(ind["tracks"]) == 16
     os.remove("mirdata/datasets/indexes/acousticbrainz_genre_dataset_little_test.json")
 
-<<<<<<< HEAD
-=======
 
->>>>>>> b3a76892
+
 def test_md5(mocker):
     audio_file = b"audio1234"
 
