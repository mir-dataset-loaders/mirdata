--- conflicted
+++ resolved
@@ -139,11 +139,7 @@
 
     assert np.array_equal(line_data.start_times, np.array([24.125, 24.42]))
     assert np.array_equal(line_data.end_times, np.array([24.42, 24.568]))
-<<<<<<< HEAD
-    assert np.array_equal(line_data.lyrics, np.array(['why do', 'they']))
-=======
     assert np.array_equal(line_data.lyrics, np.array(["why do", "they"]))
->>>>>>> 6f96f200
 
     # load a file which doesn't exist
     line_none = dali._load_annotations_granularity("fake/file/path", "lines")
