--- conflicted
+++ resolved
@@ -362,18 +362,6 @@
      - .. image:: https://licensebuttons.net/l/by-nc-sa/4.0/80x15.png
           :target: https://creativecommons.org/licenses/by-nc-sa/4.0
 
-<<<<<<< HEAD
-   * - Small_4MuLA
-     - - audio: ❌
-       - annotations: ✅
-       - features: ✅
-     - - :ref:`genre`
-       - :ref:`lyrics`
-
-     - 9661
-     - .. image:: https://licensebuttons.net/l/by-sa/4.0/80x15.png
-          :target: https://creativecommons.org/licenses/by-sa/4.0
-=======
    * - Slakh
      - - multitrack audio: ✅
        - annotations: ✅
@@ -382,7 +370,17 @@
      - 1710
      - .. image:: https://licensebuttons.net/l/by/4.0/80x15.png
           :target: https://creativecommons.org/licenses/by/4.0/
->>>>>>> 59a7c1cf
+
+   * - Small_4MuLA
+     - - audio: ❌
+       - annotations: ✅
+       - features: ✅
+     - - :ref:`genre`
+       - :ref:`lyrics`
+
+     - 9661
+     - .. image:: https://licensebuttons.net/l/by-sa/4.0/80x15.png
+          :target: https://creativecommons.org/licenses/by-sa/4.0
 
    * - Tinysol
      - - audio: ✅
