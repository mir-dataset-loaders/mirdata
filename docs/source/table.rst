--- conflicted
+++ resolved
@@ -109,15 +109,6 @@
      - .. image:: https://licensebuttons.net/l/by-sa/4.0/80x15.png
           :target: https://creativecommons.org/licenses/by-sa/4.0
 
-<<<<<<< HEAD
-   * - Four-Way Tabla Stroke
-     - - audio: ✅
-       - annotations: ✅
-     - - :ref:`tags`
-     - 236
-     - .. image:: https://licensebuttons.net/l/by-sa/4.0/80x15.png
-          :target: https://creativecommons.org/licenses/by-sa/4.0
-=======
    * - Filosax
      - - audio: 🔑
        - annotations: 🔑
@@ -129,7 +120,14 @@
        - :ref:`notes`
      - 48
      - ❌
->>>>>>> 8c785b6c
+
+   * - Four-Way Tabla Stroke
+     - - audio: ✅
+       - annotations: ✅
+     - - :ref:`tags`
+     - 236
+     - .. image:: https://licensebuttons.net/l/by-sa/4.0/80x15.png
+          :target: https://creativecommons.org/licenses/by-sa/4.0
 
    * - Freesound One-Shot Percussive Sounds
      - - audio: ✅
