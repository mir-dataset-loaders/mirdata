--- conflicted
+++ resolved
@@ -381,7 +381,7 @@
 
    * - .. line-block::
 
-        MTG Jamendo 
+       MTG Jamendo 
        Autotagging Moodtheme
 
      - - audio: ✅
@@ -528,14 +528,12 @@
      - 108
      - .. image:: https://licensebuttons.net/l/by-nc-sa/4.0/80x15.png
           :target: https://creativecommons.org/licenses/by-nc-sa/4.0
-<<<<<<< HEAD
-
-   * - Saraga-Carnatic-Melody-Synth (SCMS)
-=======
           
-   * - Saraga Carnatic
+   * - .. line-block::
+   
+       Saraga Carnatic
        Melody Synth (SCMS)
->>>>>>> 57121489
+
      - - audio: ✅
        - annotations: ✅
      - - :ref:`f0`
