--- conflicted
+++ resolved
@@ -56,7 +56,6 @@
    * - .. line-block::
 
         (CompMusic)
-<<<<<<< HEAD
         Carnatic Rhythm
 
      - - audio: 🔑
@@ -64,14 +63,18 @@
      - - :ref:`beats`
        - :ref:`meter`
      - 176
-=======
+     - .. image:: https://licensebuttons.net/l/by-nc-sa/4.0/80x15.png
+          :target: https://creativecommons.org/licenses/by-nc-sa/4.0
+
+   * - .. line-block::
+
+        (CompMusic)
         Indian Tonic
 
      - - audio: 🔑
        - annotations: ✅
      - - :ref:`tonic`
      - 2150
->>>>>>> 2170a338
      - .. image:: https://licensebuttons.net/l/by-nc-sa/4.0/80x15.png
           :target: https://creativecommons.org/licenses/by-nc-sa/4.0
 
