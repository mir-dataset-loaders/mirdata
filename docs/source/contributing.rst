.. _contributing:

############
Contributing
############

We encourage contributions to mirdata, especially new dataset loaders. To contribute a new loader, follow the
steps indicated below and create a Pull Request (PR) to the github repository. For any doubt or comment about
your contribution, you can always submit an issue or open a discussion in the repository.

    * `Issue Tracker <https://github.com/mir-dataset-loaders/mirdata/issues>`_
    * `Source Code <https://github.com/mir-dataset-loaders/mirdata>`_

To reduce friction, we may make commits on top of contributor's PRs. If you do not want us
to, please tag your PR with ``please-do-not-edit``.


Installing mirdata for development purposes
###########################################

To install ``mirdata`` for development purposes:

    * First run:

      .. code-block:: console

          git clone https://github.com/mir-dataset-loaders/mirdata.git

    * Then, after opening source data library you have to install the dependencies for updating the documentation
      and running tests:

      .. code-block:: console

          pip install .
          pip install .[tests]
          pip install .[docs]
          pip install .[dali]
          pip install .[haydn_op20]


We recommend to install `pyenv <https://github.com/pyenv/pyenv#installation>`_ to manage your Python versions
and install all ``mirdata`` requirements. You will want to install the latest versions of Python 3.6 and 3.7.
Once ``pyenv`` and the Python versions are configured, install ``pytest``. Make sure you installed all the pytest
plugins to automatically test your code successfully. Finally, run:

.. code-block:: bash

    pytest tests/ --local


All tests should pass!


Writing a new dataset loader
#############################


The steps to add a new dataset loader to ``mirdata`` are:

1. `Create an index <create_index_>`_
2. `Create a module <create_module_>`_
3. `Add tests <add_tests_>`_
4. `Submit your loader <submit_loader_>`_


Before starting, check if your dataset falls into one of these non-standard cases:

    * Is the dataset not freely downloadable? If so, see `this section <not_open_>`_
    * Does the dataset require dependencies not currently in mirdata? If so, see `this section <extra_dependencies_>`_
    * Does the dataset have multiple versions? If so, see `this section <multiple_versions_>`_
    * Is the index large (e.g. > 5 MB)? If so, see `this section <large_index_>`_


.. _create_index:

1. Create an index
------------------

``mirdata``'s structure relies on `indexes`. Indexes are dictionaries contain information about the structure of the
dataset which is necessary for the loading and validating functionalities of ``mirdata``. In particular, indexes contain
information about the files included in the dataset, their location and checksums. The necessary steps are:

1. To create an index, first create a script in ``scripts/``, as ``make_dataset_index.py``, which generates an index file.
<<<<<<< HEAD
2. Then run the script on the :ref:`canonical version` of the dataset and save the index in ``mirdata/datasets/indexes/`` as ``dataset_index.json``.
=======
2. Then run the script on the the dataset and save the index in ``mirdata/datasets/indexes/`` as ``dataset_index_<version>.json``.
   where <version> indicates which version of the dataset was used (e.g. 1.0).
>>>>>>> 59a7c1cf


.. _index example:

Here there is an example of an index to use as guideline:

.. admonition:: Example Make Index Script
    :class: dropdown

    .. literalinclude:: contributing_examples/make_example_index.py
        :language: python

More examples of scripts used to create dataset indexes can be found in the `scripts <https://github.com/mir-dataset-loaders/mirdata/tree/master/scripts>`_ folder.

tracks
^^^^^^

Most MIR datasets are organized as a collection of tracks and annotations. In such case, the index should make use of the ``tracks``
top-level key. A dictionary should be stored under the ``tracks`` top-level key where the keys are the unique track ids of the dataset. 
The values are a dictionary of files associated with a track id, along with their checksums. These files can be for instance audio files 
or annotations related to the track id. File paths are relative to the top level directory of a dataset.

.. admonition:: Index Examples - Tracks
    :class: dropdown

    If the version `1.0` of a given dataset has the structure:

    .. code-block:: javascript

        > Example_Dataset/
            > audio/
                track1.wav
                track2.wav
                track3.wav
            > annotations/
                track1.csv
                Track2.csv
                track3.csv
            > metadata/
                metadata_file.csv

    The top level directory is ``Example_Dataset`` and the relative path for ``track1.wav``
    would be ``audio/track1.wav``. Any unavailable fields are indicated with `null`. A possible index file for this example would be:

    .. code-block:: javascript


        {   "version": "1.0",
            "tracks":
                "track1": {
                    "audio": [
                        "audio/track1.wav",  // the relative path for track1's audio file
                        "912ec803b2ce49e4a541068d495ab570"  // track1.wav's md5 checksum
                    ],
                    "annotation": [
                        "annotations/track1.csv",  // the relative path for track1's annotation
                        "2cf33591c3b28b382668952e236cccd5"  // track1.csv's md5 checksum
                    ]
                },
                "track2": {
                    "audio": [
                        "audio/track2.wav",
                        "65d671ec9787b32cfb7e33188be32ff7"
                    ],
                    "annotation": [
                        "annotations/Track2.csv",
                        "e1964798cfe86e914af895f8d0291812"
                    ]
                },
                "track3": {
                    "audio": [
                        "audio/track3.wav",
                        "60edeb51dc4041c47c031c4bfb456b76"
                    ],
                    "annotation": [
                        "annotations/track3.csv",
                        "06cb006cc7b61de6be6361ff904654b3"
                    ]
                },
            }
        "metadata": {
                "metadata_file": [
                    "metadata/metadata_file.csv",
                    "7a41b280c7b74e2ddac5184708f9525b"
                ]
        }
        }


    .. note::
        In this example there is a (purposeful) mismatch between the name of the audio file ``track2.wav`` and its corresponding annotation file, ``Track2.csv``, compared with the other pairs. This mismatch should be included in the index. This type of slight difference in filenames happens often in publicly available datasets, making pairing audio and annotation files more difficult. We use a fixed, version-controlled index to account for this kind of mismatch, rather than relying on string parsing on load.


multitracks
^^^^^^^^^^^

.. admonition:: Index Examples - Multitracks
    :class: dropdown
    
    If the version `1.0` of a given multitrack dataset has the structure:

    .. code-block:: javascript

        > Example_Dataset/
            > audio/
                multitrack1-voice1.wav
                multitrack1-voice2.wav
                multitrack1-accompaniment.wav
                multitrack1-mix.wav
                multitrack2-voice1.wav
                multitrack2-voice2.wav
                multitrack2-accompaniment.wav
                multitrack2-mix.wav
            > annotations/
                multitrack1-voice-f0.csv
                multitrack2-voice-f0.csv
                multitrack1-f0.csv
                multitrack2-f0.csv
            > metadata/
                metadata_file.csv

    The top level directory is ``Example_Dataset`` and the relative path for ``multitrack1-voice1``
    would be ``audio/multitrack1-voice1.wav``. Any unavailable fields are indicated with `null`. A possible index file for this example would be:
    
    .. code-block:: javascript

        { 
            "version": 1,
            "tracks": {
                "multitrack1-voice": {
                    "audio_voice1": ('audio/multitrack1-voice1.wav', checksum), 
                    "audio_voice2": ('audio/multitrack1-voice1.wav', checksum),  
                    "voice-f0": ('annotations/multitrack1-voice-f0.csv', checksum)
                }
                "multitrack1-accompaniment": {
                    "audio_accompaniment": ('audio/multitrack1-accompaniment.wav', checksum)
                }
                "multitrack2-voice" : {...}
                ...
            },
            "multitracks": {
                "multitrack1": {
                    "tracks": ['multitrack1-voice', 'multitrack1-accompaniment'],    
                    "audio": ('audio/multitrack1-mix.wav', checksum)
                    "f0": ('annotations/multitrack1-f0.csv', checksum)
                }
                "multitrack2": ...
            },
            "metadata": {
                "metadata_file": [
                    "metadata/metadata_file.csv",
                    "7a41b280c7b74e2ddac5184708f9525b"
                    ]
            }
        }
  
    Note that in this examples we group ``audio_voice1`` and ``audio_voice2`` in a single Track because the annotation ``voice-f0`` annotation corresponds to their mixture. In contrast, the annotation ``voice-f0`` is extracted from the multitrack mix and it is stored in the ``multitracks`` group. The multitrack ``multitrack1`` has an additional track ``multitrack1-mix.wav`` which may be the master track, the final mix, the recording of ``multitrack1`` with another microphone. 


records
^^^^^^^

.. admonition:: Index Examples - Records
    :class: dropdown, warning

    Coming soon



.. _create_module:

2. Create a module
------------------

Once the index is created you can create the loader. For that, we suggest you use the following template and adjust it for your dataset.
To quickstart a new module:

1. Copy the example below and save it to ``mirdata/datasets/<your_dataset_name>.py``
2. Find & Replace ``Example`` with the <your_dataset_name>.
3. Remove any lines beginning with `# --` which are there as guidelines. 

.. admonition:: Example Module
    :class: dropdown

    .. literalinclude:: contributing_examples/example.py
        :language: python

You may find these examples useful as references:

    - `A simple, fully downloadable dataset <https://github.com/mir-dataset-loaders/mirdata/blob/master/mirdata/datasets/tinysol.py>`_
    - `A dataset which is partially downloadable <https://github.com/mir-dataset-loaders/mirdata/blob/master/mirdata/datasets/beatles.py>`_
    - `A dataset with restricted access data <https://github.com/mir-dataset-loaders/mirdata/blob/master/mirdata/datasets/medleydb_melody.py#L33>`_
    - `A dataset which uses dataset-level metadata <https://github.com/mir-dataset-loaders/mirdata/blob/master/mirdata/datasets/tinysol.py#L114>`_
    - `A dataset which does not use dataset-level metadata <https://github.com/mir-dataset-loaders/mirdata/blob/master/mirdata/datasets/gtzan_genre.py#L36>`_
    - `A dataset with a custom download function <https://github.com/mir-dataset-loaders/mirdata/blob/master/mirdata/datasets/maestro.py#L257>`_
    - `A dataset with a remote index <https://github.com/mir-dataset-loaders/mirdata/blob/master/mirdata/datasets/acousticbrainz_genre.py>`_
    - `A dataset with extra dependencies <https://github.com/mir-dataset-loaders/mirdata/blob/master/mirdata/datasets/dali.py>`_
    - `A dataset with multitracks <https://github.com/mir-dataset-loaders/mirdata/blob/master/mirdata/datasets/phenicx_anechoic.py>`_

For many more examples, see the `datasets folder <https://github.com/mir-dataset-loaders/mirdata/tree/master/mirdata/datasets>`_.


.. _add_tests:

3. Add tests
------------

To finish your contribution, include tests that check the integrity of your loader. For this, follow these steps:

1. Make a toy version of the dataset in the tests folder ``tests/resources/mir_datasets/my_dataset/``,
   so you can test against little data. For example:

    * Include all audio and annotation files for one track of the dataset
    * For each audio/annotation file, reduce the audio length to 1-2 seconds and remove all but a few of the annotations.
    * If the dataset has a metadata file, reduce the length to a few lines.

2. Test all of the dataset specific code, e.g. the public attributes of the Track class, the load functions and any other 
   custom functions you wrote. See the `tests folder <https://github.com/mir-dataset-loaders/mirdata/tree/master/tests>`_ for reference.
   If your loader has a custom download function, add tests similar to 
   `this loader <https://github.com/mir-dataset-loaders/mirdata/blob/master/tests/test_groove_midi.py#L96>`_.
3. Locally run ``pytest -s tests/test_full_dataset.py --local --dataset my_dataset`` before submitting your loader to make 
   sure everything is working. If your dataset has `multiple versions <multiple_versions_>`_, test each (non-default) version
   by running ``pytest -s tests/test_full_dataset.py --local --dataset my_dataset --dataset-version my_version``.


.. note::  We have written automated tests for all loader's ``cite``, ``download``, ``validate``, ``load``, ``track_ids`` functions, 
           as well as some basic edge cases of the ``Track`` class, so you don't need to write tests for these!


.. _test_file:

.. admonition:: Example Test File
    :class: dropdown

    .. literalinclude:: contributing_examples/test_example.py
        :language: python


Running your tests locally
^^^^^^^^^^^^^^^^^^^^^^^^^^

Before creating a PR, you should run all the tests locally like this:

::

    pytest tests/ --local


The `--local` flag skips tests that are built to run only on the remote testing environment.

To run one specific test file:

::

    pytest tests/datasets/test_ikala.py


Finally, there is one local test you should run, which we can't easily run in our testing environment.

::

    pytest -s tests/test_full_dataset.py --local --dataset dataset


Where ``dataset`` is the name of the module of the dataset you added. The ``-s`` tells pytest not to skip print 
statments, which is useful here for seeing the download progress bar when testing the download function.

This tests that your dataset downloads, validates, and loads properly for every track. This test takes a long time 
for some datasets, but it's important to ensure the integrity of the library.

We've added one extra convenience flag for this test, for getting the tests running when the download is very slow:

::

    pytest -s tests/test_full_dataset.py --local --dataset my_dataset --skip-download


which will skip the downloading step. Note that this is just for convenience during debugging - the tests should eventually all pass without this flag.


.. _reducing_test_space:

Reducing the testing space usage
^^^^^^^^^^^^^^^^^^^^^^^^^^^^^^^^

We are trying to keep the test resources folder size as small as possible, because it can get really heavy as new loaders are added. We
kindly ask the contributors to reduce the size of the testing data if possible (e.g. trimming the audio tracks, keeping just two rows for
csv files).


.. _submit_loader:

4. Submit your loader
---------------------

Before you submit your loader make sure to:

1. Add your module to ``docs/source/mirdata.rst`` following an alphabetical order
2. Add your module to ``docs/source/table.rst`` following an alphabetical order as follows:

.. code-block:: rst

    * - Dataset
      - Downloadable?
      - Annotation Types
      - Tracks
      - License

An example of this for the ``Beatport EDM key`` dataset:

.. code-block:: rst

   * - Beatport EDM key
     - - audio: ✅
       - annotations: ✅
     - - global :ref:`key`
     - 1486
     - .. image:: https://licensebuttons.net/l/by-sa/3.0/88x31.png
          :target: https://creativecommons.org/licenses/by-sa/4.0


(you can check that this was done correctly by clicking on the readthedocs check when you open a PR). You can find license
badges images and links `here <https://gist.github.com/lukas-h/2a5d00690736b4c3a7ba>`_.

Pull Request template
^^^^^^^^^^^^^^^^^^^^^

When starting your PR please use the `new_loader.md template <https://github.com/mir-dataset-loaders/mirdata/blob/master/.github/PULL_REQUEST_TEMPLATE/new_loader.md>`_,
it will simplify the reviewing process and also help you make a complete PR. You can do that by adding
``&template=new_loader.md`` at the end of the url when you are creating the PR :

``...mir-dataset-loaders/mirdata/compare?expand=1`` will become
``...mir-dataset-loaders/mirdata/compare?expand=1&template=new_loader.md``.

Docs
^^^^

Staged docs for every new PR are built, and you can look at them by clicking on the "readthedocs" test in a PR. 
To quickly troubleshoot any issues, you can build the docs locally by nagivating to the ``docs`` folder, and running 
``make html`` (note, you must have ``sphinx`` installed). Then open the generated ``_build/source/index.html`` 
file in your web browser to view.

Troubleshooting
^^^^^^^^^^^^^^^

If github shows a red ``X`` next to your latest commit, it means one of our checks is not passing. This could mean:

1. running ``black`` has failed -- this means that your code is not formatted according to ``black``'s code-style. To fix this, simply run
   the following from inside the top level folder of the repository:

::

    black --target-version py38 mirdata/ tests/

2. the test coverage is too low -- this means that there are too many new lines of code introduced that are not tested.

3. the docs build has failed -- this means that one of the changes you made to the documentation has caused the build to fail. 
   Check the formatting in your changes and make sure they are consistent.

4. the tests have failed -- this means at least one of the tests is failing. Run the tests locally to make sure they are passing. 
   If they are passing locally but failing in the check, open an `issue` and we can help debug.


Common non-standard cases
#########################


.. _not_open:

Not fully-downloadable datasets
-------------------------------

Sometimes, parts of music datasets are not freely available due to e.g. copyright restrictions. In these
cases, we aim to make sure that the version used in mirdata is the original one, and not a variant.

**Before starting** a PR, if a dataset **is not fully downloadable**:

1. Contact the mirdata team by opening an issue or PR so we can discuss how to proceed with the closed dataset.
2. Show that the version used to create the checksum is the "canonical" one, either by getting the version from the 
   dataset creator, or by verifying equivalence with several other copies of the dataset.


.. _extra_dependencies:

Datasets needing extra dependencies
-----------------------------------

If a new dataset requires a library that is not included setup.py, please open an issue.
In general, if the new library will be useful for many future datasets, we will add it as a 
dependency. If it is specific to one dataset, we will add it as an optional dependency.

To add an optional dependency, add the dataset name as a key in `extras_require` in setup.py,
and list any additional dependencies. Additionally, mock the dependecies in docs/conf.py
by adding it to the `autodoc_mock_imports` list.

When importing these optional dependencies in the dataset
module, use a try/except clause and log instructions if the user hasn't installed the extra
requriements. 

For example, if a module called `example_dataset` requires a module called `asdf`, 
it should be imported as follows:

.. code-block:: python

    try:
        import asdf
    except ImportError:
        logging.error(
            "In order to use example_dataset you must have asdf installed. "
            "Please reinstall mirdata using `pip install 'mirdata[example_dataset]'"
        )
        raise ImportError


.. _multiple_versions:

Datasets with multiple versions
-------------------------------

There are some datasets where the loading code is the same, but there are multiple
versions of the data (e.g. updated annotations, or an additional set of tracks which
follow the same paradigm). In this case, only one loader should be written, and
multiple versions can be defined by creating additional indexes. Indexes follow the
naming convention <datasetname>_index_<version>.json, thus a dataset with two 
versions simply has two index files. Different versions are tracked using the
``INDEXES`` variable:

.. code-block:: python

    INDEXES = {
        "default": "1.0",
        "test": "sample",
        "1.0": core.Index(filename="example_index_1.0.json"),
        "2.0": core.Index(filename="example_index_2.0.json"),
        "sample": core.Index(filename="example_index_sample.json")
    }


By default, mirdata loads the version specified as ``default`` in ``INDEXES``
when running ``mirdata.initialize('example')``, but a specific version can
be loaded by running ``mirdata.initialize('example', version='2.0')``.

Different indexes can refer to different subsets of the same larger dataset, 
or can reference completely different data. All data needed for all versions
should be specified via keys in ``REMOTES``, and by default, mirdata will
download everything. If one version only needs a subset
of the data in ``REMOTES``, it can be specified using the ``partial_download``
argument of ``core.Index``. For example, if ``REMOTES`` has the keys
``['audio', 'v1-annotations', 'v2-annotations']``, the ``INDEXES`` dictionary
could look like:

.. code-block:: python

    INDEXES = {
        "default": "1.0",
        "test": "1.0",
        "1.0": core.Index(filename="example_index_1.0.json", partial_download=['audio', 'v1-annotations']),
        "2.0": core.Index(filename="example_index_2.0.json", partial_download=['audio', 'v2-annotations']),
    }


.. _large_index:

Datasets with large indexes
---------------------------

Large indexes should be stored remotely, rather than checked in to the mirdata repository.
mirdata has a `zenodo community <https://zenodo.org/communities/mirdata/?page=1&size=20>`_
where larger indexes can be uploaded as "datasets".

When defining a remote index in ``INDEXES``, simply also pass the arguments ``url`` and 
``checksum`` to the ``Index`` class:

.. code-block:: python

    "1.0": core.Index(
        filename="example_index_1.0.json",  # the name of the index file
        url=<url>,  # the download link
        checksum=<checksum>,  # the md5 checksum
    )

Remote indexes get downloaded along with the data when calling ``.download()``,
and are stored in ``<data_home>/mirdata_indexes``.


Documentation
#############

This documentation is in `rst format <https://docutils.sourceforge.io/docs/user/rst/quickref.html>`_.
It is built using `Sphinx <https://www.sphinx-doc.org/en/master/index.html>`_ and hosted on `readthedocs <https://readthedocs.org/>`_.
The API documentation is built using `autodoc <https://www.sphinx-doc.org/en/master/usage/extensions/autodoc.html>`_, which autogenerates
documentation from the code's docstrings. We use the `napoleon <https://www.sphinx-doc.org/en/master/usage/extensions/napoleon.html>`_ plugin
for building docs in Google docstring style. See the next section for docstring conventions.


mirdata uses `Google's Docstring formatting style <https://google.github.io/styleguide/pyguide.html#s3.8-comments-and-docstrings>`_.
Here are some common examples.

.. note::
    The small formatting details in these examples are important. Differences in new lines, indentation, and spacing make
    a difference in how the documentation is rendered. For example writing ``Returns:`` will render correctly, but ``Returns``
    or ``Returns :`` will not. 


Functions:

.. code-block:: python

    def add_to_list(list_of_numbers, scalar):
        """Add a scalar to every element of a list.
        You can write a continuation of the function description here on the next line.

        You can optionally write more about the function here. If you want to add an example
        of how this function can be used, you can do it like below.

        Example:
            .. code-block:: python

            foo = add_to_list([1, 2, 3], 2)

        Args:
            list_of_numbers (list): A short description that fits on one line.
            scalar (float):
                Description of the second parameter. If there is a lot to say you can
                overflow to a second line.

        Returns:
            list: Description of the return. The type here is not in parentheses

        """
        return [x + scalar for x in list_of_numbers]


Functions with more than one return value:

.. code-block:: python

    def multiple_returns():
        """This function has no arguments, but more than one return value. Autodoc with napoleon doesn't handle this well,
        and we use this formatting as a workaround.

        Returns:
            * int - the first return value
            * bool - the second return value

        """
        return 42, True


One-line docstrings

.. code-block:: python

    def some_function():
        """
        One line docstrings must be on their own separate line, or autodoc does not build them properly
        """
        ...


Objects

.. code-block:: python

    """Description of the class
    overflowing to a second line if it's long

    Some more details here

    Args:
        foo (str): First argument to the __init__ method
        bar (int): Second argument to the __init__ method

    Attributes:
        foobar (str): First track attribute
        barfoo (bool): Second track attribute

    Cached Properties:
        foofoo (list): Cached properties are special mirdata attributes
        barbar (None): They are lazy loaded properties.
        barf (bool): Document them with this special header.

    """


Conventions
###########

Opening files
-------------

Mirdata uses the smart_open library under the hood in order to support reading data from
remote filesystems. If your loader needs to either call the python ``open`` command, or if
it needs to use ``os.path.exists``, you'll need to include the line

.. code-block:: python

    from smart_open import open


at the top of your dataset module and use ``open`` as you normally would.
Sometimes dependency libraries accept file paths as input to certain functions and open the files
internally - whenever possible mirdata avoids this, and passes in file-objects directly.

If you just need ``os.path.exists``, you'll need to replace
it with a try/except:

.. code-block:: python

    # original code that uses os.path.exists
    file_path = "flululu.txt"
    if not os.path.exists(file_path):
        raise FileNotFoundError(f"{file_path} not found, did you run .download?")
    
    with open(file_path, "r") as fhandle:
        ...
    
    # replacement code that is compatible with remote filesystems
    try:
        with open(file_path, "r") as fhandle:
            ...
    except FileNotFoundError:
        raise FileNotFoundError(f"{file_path} not found, did you run .download?")


Loading from files
------------------

We use the following libraries for loading data from files:

+-------------------------+-------------+
| Format                  | library     |
+=========================+=============+
| audio (wav, mp3, ...)   | librosa     |
+-------------------------+-------------+
| midi                    | pretty_midi |
+-------------------------+-------------+
| json                    | json        |
+-------------------------+-------------+
| csv                     | csv         |
+-------------------------+-------------+
| jams                    | jams        |
+-------------------------+-------------+
| yaml                    | pyyaml      |
+-------------------------+-------------+
| hdf5 / h5               | h5py        |
+-------------------------+-------------+

If a file format needed for a dataset is not included in this list, please see `this section <extra_dependencies_>`_

Track Attributes
----------------
If the dataset has an official e.g. train/test split, use the reserved attribute `Track.split`, or `MultiTrack.split`
which will enable some dataset-level helper functions like `dataset.get_track_splits`. If there is no official split,
do not use this attribute.

Custom track attributes should be global, track-level data.
For some datasets, there is a separate, dataset-level metadata file
with track-level metadata, e.g. as a csv. When a single file is needed
for more than one track, we recommend using writing a ``_metadata`` cached property (which
returns a dictionary, either keyed by track_id or freeform)
in the Dataset class (see the dataset module example code above). When this is specified,
it will populate a track's hidden ``_track_metadata`` field, which can be accessed from
the Track class.

For example, if ``_metadata`` returns a dictionary of the form:

.. code-block:: python

    {
        'track1': {
            'artist': 'A',
            'genre': 'Z'
        },
        'track2': {
            'artist': 'B',
            'genre': 'Y'
        }
    }

the ``_track metadata`` for ``track_id=track2`` will be:

.. code-block:: python

    {
        'artist': 'B',
        'genre': 'Y'
    }


Missing Data
------------
If a Track has a property, for example a type of annotation, that is present for some tracks and not others,
the property should be set to ``None`` when it isn't available.

The index should only contain key-values for files that exist.

Custom Decorators
#################

cached_property
---------------
This is used primarily for Track classes.

This decorator causes an Object's function to behave like
an attribute (aka, like the ``@property`` decorator), but caches
the value in memory after it is first accessed. This is used
for data which is relatively large and loaded from files.

docstring_inherit
-----------------
This decorator is used for children of the Dataset class, and
copies the Attributes from the parent class to the docstring of the child.
This gives us clear and complete docs without a lot of copy-paste.

coerce_to_bytes_io/coerce_to_string_io
--------------------------------------
These are two decorators used to simplify the loading of various ``Track`` members
in addition to giving users the ability to use file streams instead of paths in
case the data is in a remote location e.g. GCS. The decorators modify the function
to:

- Return ``None`` if ``None`` if passed in.
- Open a file if a string path is passed in either ``'w'`` mode for ``string_io`` or ``wb`` for ``bytes_io`` and
  pass the file handle to the decorated function.
- Pass the file handle to the decorated function if a file-like object is passed.

This cannot be used if the function to be decorated takes multiple arguments.
``coerce_to_bytes_io`` should not be used if trying to load an mp3 with librosa as libsndfile does not support
``mp3`` yet and ``audioread`` expects a path.<|MERGE_RESOLUTION|>--- conflicted
+++ resolved
@@ -81,12 +81,10 @@
 information about the files included in the dataset, their location and checksums. The necessary steps are:
 
 1. To create an index, first create a script in ``scripts/``, as ``make_dataset_index.py``, which generates an index file.
-<<<<<<< HEAD
-2. Then run the script on the :ref:`canonical version` of the dataset and save the index in ``mirdata/datasets/indexes/`` as ``dataset_index.json``.
-=======
+
 2. Then run the script on the the dataset and save the index in ``mirdata/datasets/indexes/`` as ``dataset_index_<version>.json``.
    where <version> indicates which version of the dataset was used (e.g. 1.0).
->>>>>>> 59a7c1cf
+
 
 
 .. _index example:
