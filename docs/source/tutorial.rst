--- conflicted
+++ resolved
@@ -403,7 +403,6 @@
             }
         )
 
-<<<<<<< HEAD
 .. _Using mirdata with pytorch:
 
 Using mirdata with pytorch
@@ -475,8 +474,7 @@
         md = DataLoader(MIRDataset("orchset"), batch_size=2, shuffle=True, drop_last=False)
         for audio, times, freqs in md:
             pass  # train your model on this data
-=======
-In future Mirdata versions, generators for Tensorflow and Pytorch will be included.
+
 
 Using mirdata with JAMS
 ^^^^^^^^^^^^^^^^^^^^^^^
@@ -505,5 +503,4 @@
     The following example shows how to convert a track's data into JAMS format by using the utility function above.
 
     .. literalinclude:: tutorial_examples/to_jams.py
-        :language: python
->>>>>>> d10317e8
+        :language: python