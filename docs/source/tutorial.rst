--- conflicted
+++ resolved
@@ -10,11 +10,7 @@
 
 To install Mirdata:
 
-<<<<<<< HEAD
-.. code-block:: console
-=======
     .. code-block:: bash
->>>>>>> 72e7a1e5
 
     pip install mirdata
 
