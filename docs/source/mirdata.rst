--- conflicted
+++ resolved
@@ -52,17 +52,18 @@
    :inherited-members:
 
 
-<<<<<<< HEAD
 compmusic_carnatic_rhythm
 ^^^^^^^^^^^^^^^^^^^^^^^^^
 
 .. automodule:: mirdata.datasets.compmusic_carnatic_rhythm
-=======
+   :members:
+   :inherited-members:
+   
+
 compmusic_indian_tonic
 ^^^^^^^^^^^^^^^^^^^^^^
 
 .. automodule:: mirdata.datasets.compmusic_indian_tonic
->>>>>>> 2170a338
    :members:
    :inherited-members:
 
