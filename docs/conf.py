# Configuration file for the Sphinx documentation builder.
#
# This file only contains a selection of the most common options. For a full
# list see the documentation:
# http://www.sphinx-doc.org/en/master/config

# -- Path setup --------------------------------------------------------------

# If extensions (or modules to document with autodoc) are in another directory,
# add these directories to sys.path here. If the directory is relative to the
# documentation root, use os.path.abspath to make it absolute, like shown here.
#
import os
import sys

sys.path.insert(0, os.path.abspath("../"))

# -- Project information -----------------------------------------------------

project = "mirdata"
copyright = "2019-2020, mirdata development team."
author = "The mirdata development team"


import importlib

mirdata_version = importlib.import_module("mirdata.version")

# The short X.Y version.
version = mirdata_version.short_version
# The full version, including alpha/beta/rc tags.
release = mirdata_version.version
# Show only copyright
show_authors = False

# -- Mock dependencies -------------------------------------------------------
autodoc_mock_imports = [
    "librosa",
    "numpy",
    "jams",
    "pretty_midi",
    "DALI",
    "music21",
    "h5py",
    "yaml",
    "scipy",
    "smart_open",
<<<<<<< HEAD
    "openpyxl"
=======
    "openpyxl",
>>>>>>> c8865cb2
]

# # -- General configuration ---------------------------------------------------

# # Add any Sphinx extension module names here, as strings. They can be
# # extensions coming with Sphinx (named 'sphinx.ext.*') or your custom
# # ones.
extensions = [
    "sphinx.ext.autodoc",
    "sphinx.ext.coverage",
    "sphinx.ext.napoleon",
    "sphinx.ext.viewcode",
    "sphinx.ext.intersphinx",
    "sphinx_togglebutton",
    "sphinx.ext.extlinks",
]

# To shorten links of licenses and add to table
extlinks = {
    "acousticbrainz": ("https://zenodo.org/record/2554044#.X_ivJ-n7RUI%s", "Custom"),
    "cante": ("https://zenodo.org/record/1324183#.X_nq7-n7RUI%s", "Custom"),
    "ikala": ("http://mac.citi.sinica.edu.tw/ikala/%s", "Custom"),
    "rwc": ("https://staff.aist.go.jp/m.goto/RWC-MDB/%s", "Custom"),
    "tonas": ("https://www.upf.edu/web/mtg/tonas/%s", "Custom"),
}


intersphinx_mapping = {
    "np": ("https://numpy.org/doc/stable/", None),
    "jams": ("https://jams.readthedocs.io/en/stable/", None),
    "mir_eval": ("https://craffel.github.io/mir_eval/", None),
    "pretty_midi": ("https://craffel.github.io/pretty-midi/", None),
}

# Napoleon settings
# https://github.com/sphinx-contrib/napoleon/issues/2
napoleon_custom_sections = [
    ("Cached Properties", "Other Parameters")
]  # todo - when above issue is closed, update to say "cached properties"
napoleon_google_docstring = True
napoleon_numpy_docstring = False
napoleon_include_init_with_doc = True
napoleon_include_private_with_doc = False
napoleon_include_special_with_doc = True
napoleon_use_admonition_for_examples = True
napoleon_use_admonition_for_notes = False
napoleon_use_admonition_for_references = False
napoleon_use_ivar = True
napoleon_use_param = False
napoleon_use_rtype = False
napoleon_type_aliases = None
napoleon_attr_annotations = True


# Add any paths that contain templates here, relative to this directory.
templates_path = ["_templates"]

# The suffix of source filenames.
source_suffix = ".rst"

# The master toctree document.
master_doc = "index"

# List of patterns, relative to source directory, that match files and
# directories to ignore when looking for source files.
# This pattern also affects html_static_path and html_extra_path.
exclude_patterns = [
    "_build",
    "Thumbs.db",
    ".DS_Store",
    "source/example.rst",
]


# -- Options for HTML output -------------------------------------------------

# The theme to use for HTML and HTML Help pages.  See the documentation for
# a list of builtin themes.
#
html_theme = "sphinx_rtd_theme"

# Add any paths that contain custom static files (such as style sheets) here,
# relative to this directory. They are copied after the builtin static files,
# so a file named "default.css" will overwrite the builtin "default.css".
html_static_path = ["_static"]
html_css_files = [
    "css/custom.css",
]

html_logo = "img/mirdata.png"<|MERGE_RESOLUTION|>--- conflicted
+++ resolved
@@ -45,11 +45,7 @@
     "yaml",
     "scipy",
     "smart_open",
-<<<<<<< HEAD
-    "openpyxl"
-=======
     "openpyxl",
->>>>>>> c8865cb2
 ]
 
 # # -- General configuration ---------------------------------------------------
